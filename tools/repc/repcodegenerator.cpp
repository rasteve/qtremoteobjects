/****************************************************************************
**
** Copyright (C) 2017 Ford Motor Company
** Contact: https://www.qt.io/licensing/
**
** This file is part of the QtRemoteObjects module of the Qt Toolkit.
**
** $QT_BEGIN_LICENSE:GPL-EXCEPT$
** Commercial License Usage
** Licensees holding valid commercial Qt licenses may use this file in
** accordance with the commercial license agreement provided with the
** Software or, alternatively, in accordance with the terms contained in
** a written agreement between you and The Qt Company. For licensing terms
** and conditions see https://www.qt.io/terms-conditions. For further
** information use the contact form at https://www.qt.io/contact-us.
**
** GNU General Public License Usage
** Alternatively, this file may be used under the terms of the GNU
** General Public License version 3 as published by the Free Software
** Foundation with exceptions as appearing in the file LICENSE.GPL3-EXCEPT
** included in the packaging of this file. Please review the following
** information to ensure the GNU General Public License requirements will
** be met: https://www.gnu.org/licenses/gpl-3.0.html.
**
** $QT_END_LICENSE$
**
****************************************************************************/

#include "repcodegenerator.h"

#include "repparser.h"

#include <QFileInfo>
#include <QMetaType>
#include <QTextStream>
#include <QCryptographicHash>
#include <QRegExp>

QT_BEGIN_NAMESPACE

template <typename C>
static int accumulatedSizeOfNames(const C &c)
{
    int result = 0;
    Q_FOREACH (const typename C::value_type &e, c)
        result += e.name.size();
    return result;
}

template <typename C>
static int accumulatedSizeOfTypes(const C &c)
{
    int result = 0;
    Q_FOREACH (const typename C::value_type &e, c)
        result += e.type.size();
    return result;
}

static QString cap(QString name)
{
    if (!name.isEmpty())
        name[0] = name[0].toUpper();
    return name;
}

static bool isClassEnum(const ASTClass &classContext, const QString &typeName)
{
    Q_FOREACH (const ASTEnum &astEnum, classContext.enums) {
        if (astEnum.name == typeName) {
            return true;
        }
    }

    return false;
}

static QString fullyQualifiedTypeName(const ASTClass& classContext, const QString &className, const QString &typeName)
{
    if (isClassEnum(classContext, typeName)) {
        // type was defined in this class' context, prefix typeName with class name
        return className + QStringLiteral("::") + typeName;
    }
    return typeName;
}

/*
  Returns \c true if the type is a built-in type.
*/
static bool isBuiltinType(const QString &type)
 {
    int id = QMetaType::type(type.toLatin1().constData());
    if (id == QMetaType::UnknownType)
        return false;
    return (id < QMetaType::User);
}

RepCodeGenerator::RepCodeGenerator(QIODevice *outputDevice)
    : m_outputDevice(outputDevice)
{
    Q_ASSERT(m_outputDevice);
}

static QByteArray enumSignature(const ASTEnum &e)
{
    QByteArray ret;
    ret += e.name.toLatin1();
    Q_FOREACH (const ASTEnumParam &param, e.params)
        ret += param.name.toLatin1() + QByteArray::number(param.value);
    return ret;
}

static QByteArray typeData(const QString &type, const QHash<QString, QByteArray> &specialTypes)
{
    QHash<QString, QByteArray>::const_iterator it = specialTypes.find(type);
    if (it != specialTypes.end())
        return it.value();
    int pos = type.lastIndexOf(QLatin1String("::"));
    if (pos > 0)
            return typeData(type.mid(pos + 2), specialTypes);
    return type.toLatin1();
}

static QByteArray functionsData(const QVector<ASTFunction> &functions, const QHash<QString, QByteArray> &specialTypes)
{
    QByteArray ret;
    Q_FOREACH (const ASTFunction &func, functions) {
        ret += func.name.toLatin1();
        Q_FOREACH (const ASTDeclaration &param, func.params) {
            ret += param.name.toLatin1();
            ret += typeData(param.type, specialTypes);
            ret += QByteArray(reinterpret_cast<const char *>(&param.variableType), sizeof(param.variableType));
        }
        ret += typeData(func.returnType, specialTypes);
    }
    return ret;
}

QByteArray RepCodeGenerator::classSignature(const ASTClass &ac)
{
    QCryptographicHash checksum(QCryptographicHash::Sha1);
    QHash<QString, QByteArray> localTypes = m_globalEnumsPODs;
    Q_FOREACH (const ASTEnum &e, ac.enums) // add local enums
        localTypes[e.name] = enumSignature(e);

    checksum.addData(ac.name.toLatin1());

    // Checksum properties
    Q_FOREACH (const ASTProperty &p, ac.properties) {
        checksum.addData(p.name.toLatin1());
        checksum.addData(typeData(p.type, localTypes));
        checksum.addData(reinterpret_cast<const char *>(&p.modifier), sizeof(p.modifier));
    }

    // Checksum signals
    checksum.addData(functionsData(ac.signalsList, localTypes));

    // Checksum slots
    checksum.addData(functionsData(ac.slotsList, localTypes));

    return checksum.result().toHex();
}

void RepCodeGenerator::generate(const AST &ast, Mode mode, QString fileName)
{
    QTextStream stream(m_outputDevice);
    if (fileName.isEmpty())
        stream << "#pragma once" << endl << endl;
    else {
        fileName = QFileInfo(fileName).fileName();
        fileName = fileName.toUpper();
        fileName.replace(QLatin1Char('.'), QLatin1Char('_'));
        stream << "#ifndef " << fileName << endl;
        stream << "#define " << fileName << endl << endl;
    }

    generateHeader(mode, stream, ast);
    Q_FOREACH (const ASTEnum &en, ast.enums)
        generateENUM(stream, en);
    Q_FOREACH (const POD &pod, ast.pods)
        generatePOD(stream, pod);

    QSet<QString> metaTypes;
    Q_FOREACH (const POD &pod, ast.pods)
        metaTypes << pod.name;
    Q_FOREACH (const ASTClass &astClass, ast.classes) {
        Q_FOREACH (const ASTProperty &property, astClass.properties)
            metaTypes << property.type;
        Q_FOREACH (const ASTFunction &function, astClass.signalsList + astClass.slotsList) {
            metaTypes << function.returnType;
            Q_FOREACH (const ASTDeclaration &decl, function.params) {
                metaTypes << decl.type;
            }
        }
    }

    const QString metaTypeRegistrationCode = generateMetaTypeRegistration(metaTypes)
                                           + generateMetaTypeRegistrationForEnums(ast.enumUses);

    Q_FOREACH (const ASTClass &astClass, ast.classes) {
        if (mode == MERGED) {
            generateClass(REPLICA, stream, astClass, metaTypeRegistrationCode);
            generateClass(SOURCE, stream, astClass, metaTypeRegistrationCode);
            generateClass(SIMPLE_SOURCE, stream, astClass, metaTypeRegistrationCode);
            generateSourceAPI(stream, astClass);
        } else {
            generateClass(mode, stream, astClass, metaTypeRegistrationCode);
            if (mode == SOURCE) {
                generateClass(SIMPLE_SOURCE, stream, astClass, metaTypeRegistrationCode);
                generateSourceAPI(stream, astClass);
            }
        }
    }

    generateStreamOperatorsForEnums(stream, ast.enumUses);

    stream << endl;
    if (!fileName.isEmpty())
        stream << "#endif // " << fileName << endl;
}

void RepCodeGenerator::generateHeader(Mode mode, QTextStream &out, const AST &ast)
{
    out << "// This is an autogenerated file.\n"
           "// Do not edit this file, any changes made will be lost the next time it is generated.\n"
           "\n"
           "#include <QtCore/qobject.h>\n"
           "#include <QtCore/qdatastream.h>\n"
           "#include <QtCore/qvariant.h>\n"
           "#include <QtCore/qmetatype.h>\n";
    bool hasModel = false;
    for (auto c : ast.classes)
    {
        if (c.models.count() > 0)
        {
            hasModel = true;
            break;
        }
    }
    if (hasModel)
        out << "#include <QtCore/qabstractitemmodel.h>\n";
    out << "\n"
           "#include <QtRemoteObjects/qremoteobjectnode.h>\n";

    if (mode == MERGED) {
        out << "#include <QtRemoteObjects/qremoteobjectpendingcall.h>\n";
        out << "#include <QtRemoteObjects/qremoteobjectreplica.h>\n";
        out << "#include <QtRemoteObjects/qremoteobjectsource.h>\n";
        if (hasModel)
            out << "#include <QtRemoteObjects/qremoteobjectabstractitemmodelreplica.h>\n";
    } else if (mode == REPLICA) {
        out << "#include <QtRemoteObjects/qremoteobjectpendingcall.h>\n";
        out << "#include <QtRemoteObjects/qremoteobjectreplica.h>\n";
        if (hasModel)
            out << "#include <QtRemoteObjects/qremoteobjectabstractitemmodelreplica.h>\n";
    } else
        out << "#include <QtRemoteObjects/qremoteobjectsource.h>\n";
    out << "\n";

    out << ast.preprocessorDirectives.join(QLatin1Char('\n'));
    out << "\n";
}

static QString formatTemplateStringArgTypeNameCapitalizedName(int numberOfTypeOccurrences, int numberOfNameOccurrences,
                                                              QString templateString, const POD &pod)
{
    QString out;
    const int LengthOfPlaceholderText = 2;
    Q_ASSERT(templateString.count(QRegExp(QStringLiteral("%\\d"))) == numberOfNameOccurrences + numberOfTypeOccurrences);
    const int expectedOutSize
            = numberOfNameOccurrences * accumulatedSizeOfNames(pod.attributes)
            + numberOfTypeOccurrences * accumulatedSizeOfTypes(pod.attributes)
            + pod.attributes.size() * (templateString.size() - (numberOfNameOccurrences + numberOfTypeOccurrences) * LengthOfPlaceholderText);
    out.reserve(expectedOutSize);
    Q_FOREACH (const PODAttribute &a, pod.attributes)
        out += templateString.arg(a.type, a.name, cap(a.name));
    return out;
}

QString RepCodeGenerator::formatQPropertyDeclarations(const POD &pod)
{
    return formatTemplateStringArgTypeNameCapitalizedName(1, 3, QStringLiteral("    Q_PROPERTY(%1 %2 READ %2 WRITE set%3)\n"), pod);
}

QString RepCodeGenerator::formatConstructors(const POD &pod)
{
    QString initializerString = QStringLiteral(": ");
    QString defaultInitializerString = initializerString;
    QString argString;
    Q_FOREACH (const PODAttribute &a, pod.attributes) {
        initializerString += QString::fromLatin1("m_%1(%1), ").arg(a.name);
        defaultInitializerString += QString::fromLatin1("m_%1(), ").arg(a.name);
        argString += QString::fromLatin1("%1 %2, ").arg(a.type, a.name);
    }
    argString.chop(2);
    initializerString.chop(2);
    defaultInitializerString.chop(2);

    return QString::fromLatin1("    %1() %2 {}\n"
                   "    explicit %1(%3) %4 {}\n")
            .arg(pod.name, defaultInitializerString, argString, initializerString);
}

QString RepCodeGenerator::formatPropertyGettersAndSetters(const POD &pod)
{
    // MSVC doesn't like adjacent string literal concatenation within QStringLiteral, so keep it in one line:
    QString templateString
            = QStringLiteral("    %1 %2() const { return m_%2; }\n    void set%3(%1 %2) { if (%2 != m_%2) { m_%2 = %2; } }\n");
    return formatTemplateStringArgTypeNameCapitalizedName(2, 8, qMove(templateString), pod);
}

QString RepCodeGenerator::formatDataMembers(const POD &pod)
{
    QString out;
    const QString prefix = QStringLiteral("    ");
    const QString infix  = QStringLiteral(" m_");
    const QString suffix = QStringLiteral(";\n");
    const int expectedOutSize
            = accumulatedSizeOfNames(pod.attributes)
            + accumulatedSizeOfTypes(pod.attributes)
            + pod.attributes.size() * (prefix.size() + infix.size() + suffix.size());
    out.reserve(expectedOutSize);
    Q_FOREACH (const PODAttribute &a, pod.attributes) {
        out += prefix;
        out += a.type;
        out += infix;
        out += a.name;
        out += suffix;
    }
    Q_ASSERT(out.size() == expectedOutSize);
    return out;
}

QString RepCodeGenerator::formatMarshallingOperators(const POD &pod)
{
    return QLatin1String("inline QDataStream &operator<<(QDataStream &ds, const ") + pod.name + QLatin1String(" &obj) {\n"
           "    QtRemoteObjects::copyStoredProperties(&obj, ds);\n"
           "    return ds;\n"
           "}\n"
           "\n"
           "inline QDataStream &operator>>(QDataStream &ds, ") + pod.name + QLatin1String(" &obj) {\n"
           "    QtRemoteObjects::copyStoredProperties(ds, &obj);\n"
           "    return ds;\n"
           "}\n")
           ;
}

void RepCodeGenerator::generateSimpleSetter(QTextStream &out, const ASTProperty &property)
{
    out << "    virtual void set" << cap(property.name) << "(" << property.type << " " << property.name << ")" << endl;
    out << "    {" << endl;
    out << "        if (" << property.name << " != _" << property.name << ") {" << endl;
    out << "            _" << property.name << " = " << property.name << ";" << endl;
    out << "            Q_EMIT " << property.name << "Changed(_" << property.name << ");" << endl;
    out << "        }" << endl;
    out << "    }" << endl;
}

void RepCodeGenerator::generatePOD(QTextStream &out, const POD &pod)
{
    QByteArray podData = pod.name.toLatin1();
    QStringList equalityCheck;
    Q_FOREACH (const PODAttribute &attr, pod.attributes) {
        equalityCheck << QStringLiteral("left.%1() == right.%1()").arg(attr.name);
        podData += attr.name.toLatin1() + typeData(attr.type, m_globalEnumsPODs);
    }
    m_globalEnumsPODs[pod.name] = podData;
    out << "class " << pod.name << "\n"
           "{\n"
           "    Q_GADGET\n"
        << "\n"
        <<      formatQPropertyDeclarations(pod)
        << "public:\n"
        <<      formatConstructors(pod)
        <<      formatPropertyGettersAndSetters(pod)
        << "private:\n"
        <<      formatDataMembers(pod)
        << "};\n"
        << "\n"
        << "inline bool operator==(const " << pod.name << " &left, const " << pod.name << " &right) Q_DECL_NOTHROW {\n"
        << "    return " << equalityCheck.join(QStringLiteral(" && ")) << ";\n"
        << "}\n"
        << "inline bool operator!=(const " << pod.name << " &left, const " << pod.name << " &right) Q_DECL_NOTHROW {\n"
        << "    return !(left == right);\n"
        << "}\n"
        << "\n"
        << formatMarshallingOperators(pod)
        << "\n"
           "\n"
           ;
}

QString getEnumType(const ASTEnum &en)
{
    if (en.isSigned) {
        if (en.max < 0x7F)
            return QStringLiteral("qint8");
        if (en.max < 0x7FFF)
            return QStringLiteral("qint16");
        return QStringLiteral("qint32");
    } else {
        if (en.max < 0xFF)
            return QStringLiteral("quint8");
        if (en.max < 0xFFFF)
            return QStringLiteral("quint16");
        return QStringLiteral("quint32");
    }
}

void RepCodeGenerator::generateDeclarationsForEnums(QTextStream &out, const QVector<ASTEnum> &enums, bool generateQENUM)
{
    if (!generateQENUM) {
        out << "    // You need to add this enum as well as Q_ENUM to your" << endl;
        out << "    // QObject class in order to use .rep enums over QtRO for" << endl;
        out << "    // non-repc generated QObjects." << endl;
    }
    Q_FOREACH (const ASTEnum &en, enums) {
        m_globalEnumsPODs[en.name] = enumSignature(en);
        out << "    enum " << en.name << " {" << endl;
        Q_FOREACH (const ASTEnumParam &p, en.params)
            out << "        " << p.name << " = " << p.value << "," << endl;

        out << "    };" << endl;

        if (generateQENUM) {
            out << "#if (QT_VERSION >= QT_VERSION_CHECK(5, 5, 0))" << endl;
            out << "    Q_ENUM(" << en.name << ")" << endl;
            out << "#else" << endl;
            out << "    Q_ENUMS(" << en.name << ")" << endl;
            out << "#endif" << endl;
        }
    }
}

void RepCodeGenerator::generateENUMs(QTextStream &out, const QVector<ASTEnum> &enums, const QString &className)
{
    out << "class " << className << "\n"
           "{\n"
           "    Q_GADGET\n"
           "    " << className << "();\n"
           "\n"
           "public:\n";

    generateDeclarationsForEnums(out, enums);
    generateConversionFunctionsForEnums(out, enums);

    out << "};\n\n";

    if (!enums.isEmpty()) {
        out << "#if (QT_VERSION < QT_VERSION_CHECK(5, 5, 0))\n";
        Q_FOREACH (const ASTEnum &en, enums)
            out << "    Q_DECLARE_METATYPE(" << className <<"::" << en.name << ")\n";
        out <<  "#endif\n\n";
    }

    generateStreamOperatorsForEnums(out, enums, className);
}

void RepCodeGenerator::generateConversionFunctionsForEnums(QTextStream &out, const QVector<ASTEnum> &enums)
{
    Q_FOREACH (const ASTEnum &en, enums)
    {
        const QString type = getEnumType(en);
        out << "    static inline " << en.name << " to" << en.name << "(" << type << " i, bool *ok = 0)\n"
               "    {\n"
               "        if (ok)\n"
               "            *ok = true;\n"
               "        switch (i) {\n";
            Q_FOREACH (const ASTEnumParam &p, en.params)
                out << "        case " << p.value << ": return " << p.name << ";\n";
        out << "        default:\n"
               "            if (ok)\n"
               "                *ok = false;\n"
               "            return " << en.params.at(0).name << ";\n"
               "        }\n"
               "    }\n";
    }
}

void RepCodeGenerator::generateStreamOperatorsForEnums(QTextStream &out, const QVector<ASTEnum> &enums, const QString &className)
{
    Q_FOREACH (const ASTEnum &en, enums)
    {
        const QString type = getEnumType(en);
        out <<  "inline QDataStream &operator<<(QDataStream &ds, const " << className << "::" << en.name << " &obj)\n"
                "{\n"
                "    " << type << " val = obj;\n"
                "    ds << val;\n"
                "    return ds;\n"
                "}\n\n"

                "inline QDataStream &operator>>(QDataStream &ds, " << className << "::" << en.name << " &obj) {\n"
                "    bool ok;\n"
                "    " << type << " val;\n"
                "    ds >> val;\n"
                "    obj = " << className << "::to" << en.name << "(val, &ok);\n"
                "    if (!ok)\n        qWarning() << \"QtRO received an invalid enum value for type" << en.name << ", value =\" << val;\n"
                "    return ds;\n"
                "}\n\n";
    }
}

void RepCodeGenerator::generateENUM(QTextStream &out, const ASTEnum &en)
{
    generateENUMs(out, (QVector<ASTEnum>() << en), QStringLiteral("%1Enum").arg(en.name));
}

QString RepCodeGenerator::generateMetaTypeRegistration(const QSet<QString> &metaTypes)
{
    QString out;
    const QString qRegisterMetaType = QStringLiteral("        qRegisterMetaType<");
    const QString qRegisterMetaTypeStreamOperators = QStringLiteral("        qRegisterMetaTypeStreamOperators<");
    const QString lineEnding = QStringLiteral(">();\n");
    Q_FOREACH (const QString &metaType, metaTypes) {
        if (isBuiltinType(metaType))
            continue;

        out += qRegisterMetaType;
        out += metaType;
        out += lineEnding;

        out += qRegisterMetaTypeStreamOperators;
        out += metaType;
        out += lineEnding;
    }
    return out;
}

QString RepCodeGenerator::generateMetaTypeRegistrationForEnums(const QVector<QString> &enumUses)
{
    QString out;

    Q_FOREACH (const QString &enumName, enumUses) {
        out += QLatin1String("        qRegisterMetaTypeStreamOperators<") + enumName + QLatin1String(">(\"") + enumName + QLatin1String("\");\n");
    }

    return out;
}

void RepCodeGenerator::generateStreamOperatorsForEnums(QTextStream &out, const QVector<QString> &enumUses)
{
    out << "QT_BEGIN_NAMESPACE" << endl;
    Q_FOREACH (const QString &enumName, enumUses) {
        out << "inline QDataStream &operator<<(QDataStream &out, " << enumName << " value)" << endl;
        out << "{" << endl;
        out << "    out << static_cast<qint32>(value);" << endl;
        out << "    return out;" << endl;
        out << "}" << endl;
        out << endl;
        out << "inline QDataStream &operator>>(QDataStream &in, " << enumName << " &value)" << endl;
        out << "{" << endl;
        out << "    qint32 intValue = 0;" << endl;
        out << "    in >> intValue;" << endl;
        out << "    value = static_cast<" << enumName << ">(intValue);" << endl;
        out << "    return in;" << endl;
        out << "}" << endl;
        out << endl;
    }
    out << "QT_END_NAMESPACE" << endl << endl;
}

void RepCodeGenerator::generateClass(Mode mode, QTextStream &out, const ASTClass &astClass, const QString &metaTypeRegistrationCode)
{
    const QString className = (astClass.name + (mode == REPLICA ? QStringLiteral("Replica") : mode == SOURCE ? QStringLiteral("Source") : QStringLiteral("SimpleSource")));
    if (mode == REPLICA)
        out << "class " << className << " : public QRemoteObjectReplica" << endl;
    else
        out << "class " << className << " : public QObject" << endl;

    out << "{" << endl;
    out << "    Q_OBJECT" << endl;
    out << "    Q_CLASSINFO(QCLASSINFO_REMOTEOBJECT_TYPE, \"" << astClass.name << "\")" << endl;
    out << "    Q_CLASSINFO(QCLASSINFO_REMOTEOBJECT_SIGNATURE, \"" << QLatin1String(classSignature(astClass)) << "\")" << endl;

    //First output properties
    Q_FOREACH (const ASTProperty &property, astClass.properties) {
        out << "    Q_PROPERTY(" << property.type << " " << property.name << " READ " << property.name;
        if (property.modifier == ASTProperty::Constant)
            out << " CONSTANT";
        else if (property.modifier == ASTProperty::ReadOnly)
            out << " NOTIFY " << property.name << "Changed";
        else if (property.modifier == ASTProperty::ReadWrite)
            out << " WRITE set" << cap(property.name) << " NOTIFY " << property.name << "Changed";
        else if (property.modifier == ASTProperty::ReadPush) {
            if (mode == REPLICA) // The setter slot isn't known to the PROP
                out << " NOTIFY " << property.name << "Changed";
            else // The Source can use the setter, since non-asynchronous
                out << " WRITE set" << cap(property.name) << " NOTIFY " << property.name << "Changed";
        }
        out << ")" << endl;
    }
    for (auto model : astClass.models) {
        if (mode == REPLICA)
            out << QString::fromLatin1("    Q_PROPERTY(QAbstractItemModelReplica *%1 READ %1 CONSTANT)").arg(model.name) << endl;
        else
            out << QString::fromLatin1("    Q_PROPERTY(QAbstractItemModel *%1 READ %1 CONSTANT)").arg(model.name) << endl;
    }

    if (!astClass.enums.isEmpty()) {
        out << "" << endl;
        out << "public:" << endl;
        generateDeclarationsForEnums(out, astClass.enums);
    }

    out << "" << endl;
    out << "public:" << endl;

    if (mode == REPLICA) {
        out << "    " << className << "() : QRemoteObjectReplica() { initialize(); }" << endl;
        out << "    static void registerMetatypes()" << endl;
        out << "    {" << endl;
        out << "        static bool initialized = false;" << endl;
        out << "        if (initialized)" << endl;
        out << "            return;" << endl;
        out << "        initialized = true;" << endl;

        if (!metaTypeRegistrationCode.isEmpty())
            out << metaTypeRegistrationCode << endl;

        out << "    }" << endl;

        out << "" << endl;
        out << "private:" << endl;
        out << "    " << className << "(QRemoteObjectNode *node, const QString &name = QString())" << endl;
        out << "        : QRemoteObjectReplica(ConstructWithNode)" << endl;
        for (auto model : astClass.models)
            out << QString::fromLatin1("        , m_%1(node->acquireModel(\"%2::%1\"))")
                                       .arg(model.name, astClass.name) << endl;
        out << "        { initializeNode(node, name); }" << endl;

        out << "" << endl;

        out << "    void initialize()" << endl;
        out << "    {" << endl;
        out << "        " << className << "::registerMetatypes();" << endl;
        out << "        QVariantList properties;" << endl;
        out << "        properties.reserve(" << astClass.properties.size() << ");" << endl;
        Q_FOREACH (const ASTProperty &property, astClass.properties) {
            out << "        properties << QVariant::fromValue(" << property.type << "(" << property.defaultValue << "));" << endl;
        }
        int nPersisted = 0;
        if (astClass.hasPersisted) {
            out << "        QVariantList stored = retrieveProperties(\"" << astClass.name << "\", \"" << classSignature(astClass) << "\");" << endl;
            out << "        if (!stored.isEmpty()) {" << endl;
            for (int i = 0; i < astClass.properties.size(); i++) {
                if (astClass.properties.at(i).persisted) {
                    out << "            properties[" << i << "] = stored.at(" << nPersisted << ");" << endl;
                    nPersisted++;
                }
            }
            out << "        }" << endl;
        }
        out << "        setProperties(properties);" << endl;
        out << "    }" << endl;
    } else {
        if (astClass.models.isEmpty() || mode == SOURCE)
            out << "    explicit " << className << "(QObject *parent = nullptr) : QObject(parent)" << endl;
        else {
            const QString modelParameterString = QStringLiteral("model%1");
            QStringList parametersForModels;
            for (int i = 0; i < astClass.models.count(); i++)
                parametersForModels << modelParameterString.arg(i+1);
            out << "    explicit " << className << "(QAbstractItemModel *"
                << parametersForModels.join(QString::fromLatin1(", QAbstractItemModel *"))
                << ", QObject *parent = nullptr) : QObject(parent)" << endl;
            for (int i = 0; i < astClass.models.count(); i++)
            {
                out << "        , m_" << astClass.models[i].name
                    << "(" << parametersForModels.at(i) << ")" << endl;
            }
        }

        if (mode == SIMPLE_SOURCE) {
            Q_FOREACH (const ASTProperty &property, astClass.properties) {
                out << "        , m_" << property.name << "(" << property.defaultValue << ")" << endl;
            }
        }

        out << "    {" << endl;
        if (!metaTypeRegistrationCode.isEmpty())
            out << metaTypeRegistrationCode << endl;
        out << "    }" << endl;
    }

    out << "" << endl;
    out << "public:" << endl;

    if (mode == REPLICA && astClass.hasPersisted) {
        out << "    virtual ~" << className << "() {" << endl;
        out << "        QVariantList persisted;" << endl;
        for (int i = 0; i < astClass.properties.size(); i++) {
            if (astClass.properties.at(i).persisted) {
                out << "        persisted << propAsVariant(" << i << ");" << endl;
            }
        }
        out << "        persistProperties(\"" << astClass.name << "\", \"" << classSignature(astClass) << "\", persisted);" << endl;
        out << "    }" << endl;
    } else {
        out << "    virtual ~" << className << "() {}" << endl;
    }
    out << "" << endl;

    generateConversionFunctionsForEnums(out, astClass.enums);

    //Next output getter/setter
    if (mode == REPLICA) {
        int i = 0;
        Q_FOREACH (const ASTProperty &property, astClass.properties) {
            out << "    " << property.type << " " << property.name << "() const" << endl;
            out << "    {" << endl;
            out << "        const QVariant variant = propAsVariant(" << i << ");" << endl;
            out << "        if (!variant.canConvert<" << property.type << ">()) {" << endl;
            out << "            qWarning() << \"QtRO cannot convert the property " << property.name << " to type " << property.type << "\";" << endl;
            out << "        }" << endl;
            out << "        return variant.value<" << property.type << " >();" << endl;
            out << "    }" << endl;
            i++;
            if (property.modifier == ASTProperty::ReadWrite) {
                out << "" << endl;
                out << "    void set" << cap(property.name) << "(" << property.type << " " << property.name << ")" << endl;
                out << "    {" << endl;
                out << "        static int __repc_index = " << className << "::staticMetaObject.indexOfProperty(\"" << property.name << "\");" << endl;
                out << "        QVariantList __repc_args;" << endl;
                out << "        __repc_args << QVariant::fromValue(" << property.name << ");" << endl;
                out << "        send(QMetaObject::WriteProperty, __repc_index, __repc_args);" << endl;
                out << "    }" << endl;
            }
            out << "" << endl;
        }
    } else if (mode == SOURCE) {
        Q_FOREACH (const ASTProperty &property, astClass.properties)
            out << "    virtual " << property.type << " " << property.name << "() const = 0;" << endl;
        Q_FOREACH (const ASTProperty &property, astClass.properties) {
            if (property.modifier == ASTProperty::ReadWrite ||
                    property.modifier == ASTProperty::ReadPush)
                out << "    virtual void set" << cap(property.name) << "(" << property.type << " " << property.name << ") = 0;" << endl;
        }
    } else {
        Q_FOREACH (const ASTProperty &property, astClass.properties) {
            out << "    virtual " << property.type << " " << property.name << "() const { return m_" << property.name << "; }" << endl;
        }
        Q_FOREACH (const ASTProperty &property, astClass.properties) {
            if (property.modifier == ASTProperty::ReadWrite ||
                    property.modifier == ASTProperty::ReadPush) {
<<<<<<< HEAD
                out << "    virtual void set" << cap(property.name) << "(" << property.type << " " << property.name << ")" << endl;
                out << "    {" << endl;
                out << "        if (" << property.name << " != m_" << property.name << ") {" << endl;
                out << "            m_" << property.name << " = " << property.name << ";" << endl;
                out << "            Q_EMIT " << property.name << "Changed(m_" << property.name << ");" << endl;
                out << "        }" << endl;
                out << "    }" << endl;
=======
                generateSimpleSetter(out, property);
>>>>>>> e6eb6ab1
            }
        }
    }

    if (!astClass.models.isEmpty()) {
        Q_FOREACH (const ASTModel &model, astClass.models) {
            if (mode != SOURCE) {
                if (mode == REPLICA)
                    out << "    QAbstractItemModelReplica *" << model.name << "()" << endl;
                else
                    out << "    QAbstractItemModel *" << model.name << "()" << endl;
                out << "    {" << endl;
                out << "        return m_" << model.name << ".data();" << endl;
                out << "    }" << endl;
            } else {
                out << "    virtual QAbstractItemModel *" << model.name << "() = 0;" << endl;
            }
        }
    }

    //Next output property signals
    if (!astClass.properties.isEmpty() || !astClass.signalsList.isEmpty()) {
        out << "" << endl;
        out << "Q_SIGNALS:" << endl;
        Q_FOREACH (const ASTProperty &property, astClass.properties) {
            if (property.modifier != ASTProperty::Constant)
                out << "    void " << property.name << "Changed(" << fullyQualifiedTypeName(astClass, className, property.type) << " " << property.name << ");" << endl;
        }

        Q_FOREACH (const ASTFunction &signal, astClass.signalsList)
            out << "    void " << signal.name << "(" << signal.paramsAsString() << ");" << endl;
    }
    bool hasWriteSlots = false;
    Q_FOREACH (const ASTProperty &property, astClass.properties) {
        if (property.modifier == ASTProperty::ReadPush)
            hasWriteSlots = true;
    }
    if (hasWriteSlots || !astClass.slotsList.isEmpty()) {
        out << "" << endl;
        out << "public Q_SLOTS:" << endl;
        Q_FOREACH (const ASTProperty &property, astClass.properties) {
            if (property.modifier == ASTProperty::ReadPush) {
                if (mode != REPLICA) {
                    out << "    virtual void push" << cap(property.name) << "(" << property.type << " " << property.name << ")" << endl;
                    out << "    {" << endl;
                    out << "        set" << cap(property.name) << "(" << property.name << ");" << endl;
                    out << "    }" << endl;
                } else {
                    out << "    void push" << cap(property.name) << "(" << property.type << " " << property.name << ")" << endl;
                    out << "    {" << endl;
                    out << "        static int __repc_index = " << className << "::staticMetaObject.indexOfSlot(\"push" << cap(property.name) << "(" << property.type << ")\");" << endl;
                    out << "        QVariantList __repc_args;" << endl;
                    out << "        __repc_args << QVariant::fromValue(" << property.name << ");" << endl;
                    out << "        send(QMetaObject::InvokeMetaMethod, __repc_index, __repc_args);" << endl;
                    out << "    }" << endl;
                }
            }
        }
        Q_FOREACH (const ASTFunction &slot, astClass.slotsList) {
            if (mode != REPLICA) {
                out << "    virtual " << slot.returnType << " " << slot.name << "(" << slot.paramsAsString() << ") = 0;" << endl;
            } else {
                // TODO: Discuss whether it is a good idea to special-case for void here,
                const bool isVoid = slot.returnType == QStringLiteral("void");

                if (isVoid)
                    out << "    void " << slot.name << "(" << slot.paramsAsString() << ")" << endl;
                else
                    out << "    QRemoteObjectPendingReply<" << slot.returnType << "> " << slot.name << "(" << slot.paramsAsString()<< ")" << endl;
                out << "    {" << endl;
                out << "        static int __repc_index = " << className << "::staticMetaObject.indexOfSlot(\"" << slot.name << "(" << slot.paramsAsString(ASTFunction::Normalized) << ")\");" << endl;
                out << "        QVariantList __repc_args;" << endl;
                if (!slot.paramNames().isEmpty()) {
                    out << "        __repc_args" << endl;
                    Q_FOREACH (const QString &name, slot.paramNames())
                        out << "            << " << "QVariant::fromValue(" << name << ")" << endl;
                    out << "        ;" << endl;
                }
                if (isVoid)
                    out << "        send(QMetaObject::InvokeMetaMethod, __repc_index, __repc_args);" << endl;
                else
                    out << "        return QRemoteObjectPendingReply<" << slot.returnType << ">(sendWithReply(QMetaObject::InvokeMetaMethod, __repc_index, __repc_args));" << endl;
                out << "    }" << endl;
            }
        }
    }

    if (mode == SIMPLE_SOURCE)
    {
        if (!astClass.properties.isEmpty()) {
            bool addProtected = true;
            Q_FOREACH (const ASTProperty &property, astClass.properties) {
<<<<<<< HEAD
                out << "    " << property.type << " " << "m_" << property.name << ";" << endl;
=======
                if (property.modifier == ASTProperty::ReadOnly) {
                    if (addProtected) {
                        out << "" << endl;
                        out << "protected:" << endl;
                        addProtected = false;
                    }
                    generateSimpleSetter(out, property);
                }
>>>>>>> e6eb6ab1
            }
        }
    }

    out << "" << endl;
    out << "private:" << endl;

    //Next output data members
    if (mode == SIMPLE_SOURCE) {
        Q_FOREACH (const ASTModel &model, astClass.models)
            out << "    QScopedPointer<QAbstractItemModel> m_" << model.name << ";" << endl;

        if (!astClass.properties.isEmpty()) {
            Q_FOREACH (const ASTProperty &property, astClass.properties) {
                out << "    " << property.type << " " << "_" << property.name << ";" << endl;
            }
        }
    } else if (mode == REPLICA) {
        Q_FOREACH (const ASTModel &model, astClass.models)
            out << "    QScopedPointer<QAbstractItemModelReplica> m_" << model.name << ";" << endl;
    }

    out << "    friend class QT_PREPEND_NAMESPACE(QRemoteObjectNode);" << endl;

    out << "};" << endl;
    out << "" << endl;

    out << "#if (QT_VERSION < QT_VERSION_CHECK(5, 5, 0))" << endl;
    Q_FOREACH (const ASTEnum &en, astClass.enums)
        out << "    Q_DECLARE_METATYPE(" << className << "::" << en.name << ")" << endl;
    out <<  "#endif" << endl;
    out << "" << endl;

    generateStreamOperatorsForEnums(out, astClass.enums, className);

    out << "" << endl;
}

void RepCodeGenerator::generateSourceAPI(QTextStream &out, const ASTClass &astClass)
{
    const QString className = astClass.name + QStringLiteral("SourceAPI");
    out << QStringLiteral("template <class ObjectType>") << endl;
    out << QString::fromLatin1("struct %1 : public SourceApiMap").arg(className) << endl;
    out << QStringLiteral("{") << endl;
    if (!astClass.enums.isEmpty()) {
        // Include enum definition in SourceAPI
        generateDeclarationsForEnums(out, astClass.enums, false);
    }
    out << QString::fromLatin1("    %1(ObjectType *object)").arg(className) << endl;
    out << QStringLiteral("        : SourceApiMap()") << endl;
    out << QStringLiteral("    {") << endl;
    if (astClass.models.isEmpty() && astClass.enums.isEmpty())
        out << QStringLiteral("        Q_UNUSED(object);") << endl;

    const int enumCount = astClass.enums.count();
    out << QString::fromLatin1("        _enums[0] = %1;").arg(enumCount) << endl;
    for (int i = 0; i < enumCount; ++i) {
        const auto enumerator = astClass.enums.at(i);
        out << QString::fromLatin1("        _enums[%1] = ObjectType::staticMetaObject.indexOfEnumerator(\"%2\");")
                             .arg(i+1).arg(enumerator.name) << endl;
    }
    const int propCount = astClass.properties.count();
    out << QString::fromLatin1("        m_properties[0] = %1;").arg(propCount) << endl;
    QStringList changeSignals;
    QList<int> propertyChangeIndex;
    for (int i = 0; i < propCount; ++i) {
        const ASTProperty &prop = astClass.properties.at(i);
        const QString propTypeName = fullyQualifiedTypeName(astClass, QStringLiteral("typename ObjectType"), prop.type);
        out << QString::fromLatin1("        m_properties[%1] = QtPrivate::qtro_property_index<ObjectType>(&ObjectType::%2, "
                              "static_cast<%3 (QObject::*)()>(0),\"%2\");")
                             .arg(QString::number(i+1), prop.name, propTypeName) << endl;
        if (prop.modifier == prop.ReadWrite) //Make sure we have a setter function
            out << QStringLiteral("        QtPrivate::qtro_method_test<ObjectType>(&ObjectType::set%1, static_cast<void (QObject::*)(%2)>(0));")
                                 .arg(cap(prop.name), propTypeName) << endl;
        if (prop.modifier != prop.Constant) { //Make sure we have an onChange signal
            out << QStringLiteral("        QtPrivate::qtro_method_test<ObjectType>(&ObjectType::%1Changed, static_cast<void (QObject::*)()>(0));")
                                 .arg(prop.name) << endl;
            changeSignals << QString::fromLatin1("%1Changed").arg(prop.name);
            propertyChangeIndex << i + 1; //m_properties[0] is the count, so index is one higher
        }
    }
    const int signalCount = astClass.signalsList.count();
    const int changedCount = changeSignals.size();
    out << QString::fromLatin1("        m_signals[0] = %1;").arg(signalCount+changeSignals.size()) << endl;
    for (int i = 0; i < changedCount; ++i)
        out << QString::fromLatin1("        m_signals[%1] = QtPrivate::qtro_signal_index<ObjectType>(&ObjectType::%2, "
                              "static_cast<void (QObject::*)()>(0),m_signalArgCount+%4,&m_signalArgTypes[%4]);")
                             .arg(i+1).arg(changeSignals.at(i)).arg(i) << endl;
    for (int i = 0; i < signalCount; ++i) {
        const ASTFunction &sig = astClass.signalsList.at(i);
        out << QString::fromLatin1("        m_signals[%1] = QtPrivate::qtro_signal_index<ObjectType>(&ObjectType::%2, "
                              "static_cast<void (QObject::*)(%3)>(0),m_signalArgCount+%4,&m_signalArgTypes[%4]);")
                             .arg(QString::number(changedCount+i+1), sig.name, sig.paramsAsString(ASTFunction::Normalized), QString::number(i)) << endl;
    }
    const int slotCount = astClass.slotsList.count();
    QVector<ASTProperty> pushProps;
    Q_FOREACH (const ASTProperty &property, astClass.properties) {
        if (property.modifier == ASTProperty::ReadPush)
            pushProps << property;
    }
    const int pushCount = pushProps.count();
    const int methodCount = slotCount + pushCount;
    out << QString::fromLatin1("        m_methods[0] = %1;").arg(methodCount) << endl;
    for (int i = 0; i < pushCount; ++i) {
        const ASTProperty &prop = pushProps.at(i);
        const QString propTypeName = fullyQualifiedTypeName(astClass, QStringLiteral("typename ObjectType"), prop.type);
        out << QString::fromLatin1("        m_methods[%1] = QtPrivate::qtro_method_index<ObjectType>(&ObjectType::push%2, "
                              "static_cast<void (QObject::*)(%3)>(0),\"push%2(%3)\",m_methodArgCount+%4,&m_methodArgTypes[%4]);")
                             .arg(QString::number(i+1), cap(prop.name), propTypeName, QString::number(i)) << endl;
    }
    for (int i = 0; i < slotCount; ++i) {
        const ASTFunction &slot = astClass.slotsList.at(i);
        out << QString::fromLatin1("        m_methods[%1] = QtPrivate::qtro_method_index<ObjectType>(&ObjectType::%2, "
                              "static_cast<void (QObject::*)(%3)>(0),\"%2(%3)\",m_methodArgCount+%4,&m_methodArgTypes[%4]);")
                             .arg(QString::number(i+pushCount+1), slot.name, slot.paramsAsString(ASTFunction::Normalized), QString::number(i+pushCount)) << endl;
    }
    const int modelCount = astClass.models.count();
    out << QString::fromLatin1("        _modelCount = %1;").arg(modelCount) << endl;
    for (int i = 0; i < modelCount; ++i) {
        const ASTModel &model = astClass.models.at(i);
        out << QString::fromLatin1("        m_models[%1] = object->%2();").arg(QString::number(i), model.name) << endl;
    }

    out << QStringLiteral("    }") << endl;
    out << QStringLiteral("") << endl;
    out << QString::fromLatin1("    QString name() const override { return QStringLiteral(\"%1\"); }").arg(astClass.name) << endl;
    out << QString::fromLatin1("    QString typeName() const override { return QStringLiteral(\"%1\"); }").arg(astClass.name) << endl;
<<<<<<< HEAD
    out << QStringLiteral("    int propertyCount() const override { return m_properties[0]; }") << endl;
    out << QStringLiteral("    int signalCount() const override { return m_signals[0]; }") << endl;
    out << QStringLiteral("    int methodCount() const override { return m_methods[0]; }") << endl;
=======
    out << QStringLiteral("    int enumCount() const override { return _enums[0]; }") << endl;
    out << QStringLiteral("    int propertyCount() const override { return _properties[0]; }") << endl;
    out << QStringLiteral("    int signalCount() const override { return _signals[0]; }") << endl;
    out << QStringLiteral("    int methodCount() const override { return _methods[0]; }") << endl;
>>>>>>> e6eb6ab1
    out << QStringLiteral("    int modelCount() const override { return _modelCount; }") << endl;
    out << QStringLiteral("    int sourceEnumIndex(int index) const override") << endl;
    out << QStringLiteral("    {") << endl;
    out << QStringLiteral("        if (index < 0 || index >= _enums[0])") << endl;
    out << QStringLiteral("            return -1;") << endl;
    out << QStringLiteral("        return _enums[index+1];") << endl;
    out << QStringLiteral("    }") << endl;
    out << QStringLiteral("    int sourcePropertyIndex(int index) const override") << endl;
    out << QStringLiteral("    {") << endl;
    out << QStringLiteral("        if (index < 0 || index >= m_properties[0])") << endl;
    out << QStringLiteral("            return -1;") << endl;
    out << QStringLiteral("        return m_properties[index+1];") << endl;
    out << QStringLiteral("    }") << endl;
    out << QStringLiteral("    int sourceSignalIndex(int index) const override") << endl;
    out << QStringLiteral("    {") << endl;
    out << QStringLiteral("        if (index < 0 || index >= m_signals[0])") << endl;
    out << QStringLiteral("            return -1;") << endl;
    out << QStringLiteral("        return m_signals[index+1];") << endl;
    out << QStringLiteral("    }") << endl;
    out << QStringLiteral("    int sourceMethodIndex(int index) const override") << endl;
    out << QStringLiteral("    {") << endl;
    out << QStringLiteral("        if (index < 0 || index >= m_methods[0])") << endl;
    out << QStringLiteral("            return -1;") << endl;
    out << QStringLiteral("        return m_methods[index+1];") << endl;
    out << QStringLiteral("    }") << endl;
    if (signalCount+changedCount > 0) {
        out << QStringLiteral("    int signalParameterCount(int index) const override") << endl;
        out << QStringLiteral("    {") << endl;
        out << QStringLiteral("        if (index < 0 || index >= m_signals[0])") << endl;
        out << QStringLiteral("            return -1;") << endl;
        out << QStringLiteral("        return m_signalArgCount[index];") << endl;
        out << QStringLiteral("    }") << endl;
        out << QStringLiteral("    int signalParameterType(int sigIndex, int paramIndex) const override") << endl;
        out << QStringLiteral("    {") << endl;
        out << QStringLiteral("        if (sigIndex < 0 || sigIndex >= m_signals[0] || paramIndex < 0 || paramIndex >= m_signalArgCount[sigIndex])") << endl;
        out << QStringLiteral("            return -1;") << endl;
        out << QStringLiteral("        return m_signalArgTypes[sigIndex][paramIndex];") << endl;
        out << QStringLiteral("    }") << endl;
    } else {
        out << QStringLiteral("    int signalParameterCount(int index) const override { Q_UNUSED(index); return -1; }") << endl;
        out << QStringLiteral("    int signalParameterType(int sigIndex, int paramIndex) const override") << endl;
        out << QStringLiteral("    { Q_UNUSED(sigIndex); Q_UNUSED(paramIndex); return -1; }") << endl;
    }
    if (methodCount > 0) {
        out << QStringLiteral("    int methodParameterCount(int index) const override") << endl;
        out << QStringLiteral("    {") << endl;
        out << QStringLiteral("        if (index < 0 || index >= m_methods[0])") << endl;
        out << QStringLiteral("            return -1;") << endl;
        out << QStringLiteral("        return m_methodArgCount[index];") << endl;
        out << QStringLiteral("    }") << endl;
        out << QStringLiteral("    int methodParameterType(int methodIndex, int paramIndex) const override") << endl;
        out << QStringLiteral("    {") << endl;
        out << QStringLiteral("        if (methodIndex < 0 || methodIndex >= m_methods[0] || paramIndex < 0 || paramIndex >= m_methodArgCount[methodIndex])") << endl;
        out << QStringLiteral("            return -1;") << endl;
        out << QStringLiteral("        return m_methodArgTypes[methodIndex][paramIndex];") << endl;
        out << QStringLiteral("    }") << endl;
    } else {
        out << QStringLiteral("    int methodParameterCount(int index) const override { Q_UNUSED(index); return -1; }") << endl;
        out << QStringLiteral("    int methodParameterType(int methodIndex, int paramIndex) const override") << endl;
        out << QStringLiteral("    { Q_UNUSED(methodIndex); Q_UNUSED(paramIndex); return -1; }") << endl;
    }
    //propertyIndexFromSignal method
    out << QStringLiteral("    int propertyIndexFromSignal(int index) const override") << endl;
    out << QStringLiteral("    {") << endl;
    if (!propertyChangeIndex.isEmpty()) {
        out << QStringLiteral("        switch (index) {") << endl;
        for (int i = 0; i < propertyChangeIndex.size(); ++i)
            out << QString::fromLatin1("        case %1: return m_properties[%2];").arg(i).arg(propertyChangeIndex.at(i)) << endl;
        out << QStringLiteral("        }") << endl;
    } else
        out << QStringLiteral("        Q_UNUSED(index);") << endl;
    out << QStringLiteral("        return -1;") << endl;
    out << QStringLiteral("    }") << endl;
    //propertyRawIndexFromSignal method
    out << QStringLiteral("    int propertyRawIndexFromSignal(int index) const override") << endl;
    out << QStringLiteral("    {") << endl;
    if (!propertyChangeIndex.isEmpty()) {
        out << QStringLiteral("        switch (index) {") << endl;
        for (int i = 0; i < propertyChangeIndex.size(); ++i)
            out << QString::fromLatin1("        case %1: return %2;").arg(i).arg(propertyChangeIndex.at(i)) << endl;
        out << QStringLiteral("        }") << endl;
    } else
        out << QStringLiteral("        Q_UNUSED(index);") << endl;
    out << QStringLiteral("        return -1;") << endl;
    out << QStringLiteral("    }") << endl;

    //signalSignature method
    out << QStringLiteral("    const QByteArray signalSignature(int index) const override") << endl;
    out << QStringLiteral("    {") << endl;
    if (signalCount+changedCount > 0) {
        out << QStringLiteral("        switch (index) {") << endl;
        for (int i = 0; i < changedCount; ++i)
            out << QString::fromLatin1("        case %1: return QByteArrayLiteral(\"%2()\");").arg(i).arg(changeSignals.at(i)) << endl;
        for (int i = 0; i < signalCount; ++i)
        {
            const ASTFunction &sig = astClass.signalsList.at(i);
            out << QString::fromLatin1("        case %1: return QByteArrayLiteral(\"%2(%3)\");")
                                      .arg(QString::number(i+changedCount), sig.name, sig.paramsAsString(ASTFunction::Normalized)) << endl;
        }
        out << QStringLiteral("        }") << endl;
    } else
        out << QStringLiteral("        Q_UNUSED(index);") << endl;
    out << QStringLiteral("        return QByteArrayLiteral(\"\");") << endl;
    out << QStringLiteral("    }") << endl;

    //signalParameterNames method
    out << QStringLiteral("    QList<QByteArray> signalParameterNames(int index) const override") << endl;
    out << QStringLiteral("    {") << endl;
    out << QStringLiteral("        if (index < 0 || index >= _signals[0])") << endl;
    out << QStringLiteral("            return QList<QByteArray>();") << endl;
    out << QStringLiteral("        return ObjectType::staticMetaObject.method(_signals[index + 1]).parameterNames();") << endl;
    out << QStringLiteral("    }") << endl;

    //methodSignature method
    out << QStringLiteral("    const QByteArray methodSignature(int index) const override") << endl;
    out << QStringLiteral("    {") << endl;
    if (methodCount > 0) {
        out << QStringLiteral("        switch (index) {") << endl;
        for (int i = 0; i < pushCount; ++i)
        {
            const ASTProperty &prop = pushProps.at(i);
            out << QString::fromLatin1("        case %1: return QByteArrayLiteral(\"push%2(%3)\");")
                                      .arg(QString::number(i), cap(prop.name), prop.type) << endl;
        }
        for (int i = 0; i < slotCount; ++i)
        {
            const ASTFunction &slot = astClass.slotsList.at(i);
            out << QString::fromLatin1("        case %1: return QByteArrayLiteral(\"%2(%3)\");")
                                      .arg(QString::number(i+pushCount), slot.name, slot.paramsAsString(ASTFunction::Normalized)) << endl;
        }
        out << QStringLiteral("        }") << endl;
    } else
        out << QStringLiteral("        Q_UNUSED(index);") << endl;
    out << QStringLiteral("        return QByteArrayLiteral(\"\");") << endl;
    out << QStringLiteral("    }") << endl;

    //methodType method
    out << QStringLiteral("    QMetaMethod::MethodType methodType(int) const override") << endl;
    out << QStringLiteral("    {") << endl;
    out << QStringLiteral("        return QMetaMethod::Slot;") << endl;
    out << QStringLiteral("    }") << endl;

    //methodParameterNames method
    out << QStringLiteral("    QList<QByteArray> methodParameterNames(int index) const override") << endl;
    out << QStringLiteral("    {") << endl;
    out << QStringLiteral("        if (index < 0 || index >= _methods[0])") << endl;
    out << QStringLiteral("            return QList<QByteArray>();") << endl;
    out << QStringLiteral("        return ObjectType::staticMetaObject.method(_methods[index + 1]).parameterNames();") << endl;
    out << QStringLiteral("    }") << endl;

    //typeName method
    out << QStringLiteral("    const QByteArray typeName(int index) const override") << endl;
    out << QStringLiteral("    {") << endl;
    if (methodCount > 0) {
        out << QStringLiteral("        switch (index) {") << endl;
        for (int i = 0; i < pushCount; ++i)
        {
            out << QString::fromLatin1("        case %1: return QByteArrayLiteral(\"void\");")
                                      .arg(QString::number(i)) << endl;
        }
        for (int i = 0; i < slotCount; ++i)
        {
            const ASTFunction &slot = astClass.slotsList.at(i);
            out << QString::fromLatin1("        case %1: return QByteArrayLiteral(\"%2\");")
                                      .arg(QString::number(i+pushCount), slot.returnType) << endl;
        }
        out << QStringLiteral("        }") << endl;
    } else
        out << QStringLiteral("        Q_UNUSED(index);") << endl;
    out << QStringLiteral("        return QByteArrayLiteral(\"\");") << endl;
    out << QStringLiteral("    }") << endl;

    //objectSignature method
    out << QStringLiteral("    QByteArray objectSignature() const override { return QByteArray{\"")
        << QLatin1String(classSignature(astClass))
        << QStringLiteral("\"}; }") << endl;

    out << QStringLiteral("") << endl;
<<<<<<< HEAD
    out << QString::fromLatin1("    int m_properties[%1];").arg(propCount+1) << endl;
    out << QString::fromLatin1("    int m_signals[%1];").arg(signalCount+changedCount+1) << endl;
    out << QString::fromLatin1("    int m_methods[%1];").arg(methodCount+1) << endl;
=======
    out << QString::fromLatin1("    int _enums[%1];").arg(enumCount + 1) << endl;
    out << QString::fromLatin1("    int _properties[%1];").arg(propCount+1) << endl;
    out << QString::fromLatin1("    int _signals[%1];").arg(signalCount+changedCount+1) << endl;
    out << QString::fromLatin1("    int _methods[%1];").arg(methodCount+1) << endl;
>>>>>>> e6eb6ab1
    if (signalCount+changedCount > 0) {
        out << QString::fromLatin1("    int m_signalArgCount[%1];").arg(signalCount+changedCount) << endl;
        out << QString::fromLatin1("    const int* m_signalArgTypes[%1];").arg(signalCount+changedCount) << endl;
    }
    if (methodCount > 0) {
        out << QString::fromLatin1("    int m_methodArgCount[%1];").arg(methodCount) << endl;
        out << QString::fromLatin1("    const int* m_methodArgTypes[%1];").arg(methodCount) << endl;
    }
    out << QString::fromLatin1("    int _modelCount;") << endl;
    if (modelCount > 0)
    {
        out << QString::fromLatin1("    QAbstractItemModel *m_models[%1];").arg(modelCount) << endl;
        out << "    void modelSetup(QRemoteObjectHostBase *node) const override" << endl;
        out << "    {" << endl;
        out << "        QVector<int> roles;" << endl;
        out << "        int roleIndex;" << endl;
        out << "        QHash<int, QByteArray> knownRoles;" << endl;
        for (int i = 0; i < astClass.models.count(); i++)
        {
            out << endl;
            const ASTModel model = astClass.models.at(i);
            out << "        // Handle model #" << i+1 << " " << model.name << endl;
            out << "        roles.clear();" << endl;
            out << "        knownRoles = m_models[" << i << "]->roleNames();" << endl;
            for (auto role : model.roles)
            {
                out << "        roleIndex = knownRoles.key(\"" << role.name << "\", -1);" << endl;
                out << "        if (roleIndex == -1)" << endl;
                out << "            qWarning() << " << QString::fromLatin1("\"Invalid role %1 for model %2\";").arg(role.name, model.name) << endl;
                out << "        else" << endl;
                out << "            roles << roleIndex;" << endl;
            }
            out << "        node->enableRemoting(" << QString::fromLatin1("m_models[%1], \"%2::%3\", roles, nullptr);").arg(QString::number(i), astClass.name, model.name) << endl;
        }
        out << "    }" << endl;
    }
    out << QStringLiteral("};") << endl;
}

QT_END_NAMESPACE<|MERGE_RESOLUTION|>--- conflicted
+++ resolved
@@ -348,9 +348,9 @@
 {
     out << "    virtual void set" << cap(property.name) << "(" << property.type << " " << property.name << ")" << endl;
     out << "    {" << endl;
-    out << "        if (" << property.name << " != _" << property.name << ") {" << endl;
-    out << "            _" << property.name << " = " << property.name << ";" << endl;
-    out << "            Q_EMIT " << property.name << "Changed(_" << property.name << ");" << endl;
+    out << "        if (" << property.name << " != m_" << property.name << ") {" << endl;
+    out << "            m_" << property.name << " = " << property.name << ";" << endl;
+    out << "            Q_EMIT " << property.name << "Changed(m_" << property.name << ");" << endl;
     out << "        }" << endl;
     out << "    }" << endl;
 }
@@ -741,17 +741,7 @@
         Q_FOREACH (const ASTProperty &property, astClass.properties) {
             if (property.modifier == ASTProperty::ReadWrite ||
                     property.modifier == ASTProperty::ReadPush) {
-<<<<<<< HEAD
-                out << "    virtual void set" << cap(property.name) << "(" << property.type << " " << property.name << ")" << endl;
-                out << "    {" << endl;
-                out << "        if (" << property.name << " != m_" << property.name << ") {" << endl;
-                out << "            m_" << property.name << " = " << property.name << ";" << endl;
-                out << "            Q_EMIT " << property.name << "Changed(m_" << property.name << ");" << endl;
-                out << "        }" << endl;
-                out << "    }" << endl;
-=======
                 generateSimpleSetter(out, property);
->>>>>>> e6eb6ab1
             }
         }
     }
@@ -844,9 +834,6 @@
         if (!astClass.properties.isEmpty()) {
             bool addProtected = true;
             Q_FOREACH (const ASTProperty &property, astClass.properties) {
-<<<<<<< HEAD
-                out << "    " << property.type << " " << "m_" << property.name << ";" << endl;
-=======
                 if (property.modifier == ASTProperty::ReadOnly) {
                     if (addProtected) {
                         out << "" << endl;
@@ -855,7 +842,6 @@
                     }
                     generateSimpleSetter(out, property);
                 }
->>>>>>> e6eb6ab1
             }
         }
     }
@@ -870,7 +856,7 @@
 
         if (!astClass.properties.isEmpty()) {
             Q_FOREACH (const ASTProperty &property, astClass.properties) {
-                out << "    " << property.type << " " << "_" << property.name << ";" << endl;
+                out << "    " << property.type << " " << "m_" << property.name << ";" << endl;
             }
         }
     } else if (mode == REPLICA) {
@@ -911,10 +897,10 @@
         out << QStringLiteral("        Q_UNUSED(object);") << endl;
 
     const int enumCount = astClass.enums.count();
-    out << QString::fromLatin1("        _enums[0] = %1;").arg(enumCount) << endl;
+    out << QString::fromLatin1("        m_enums[0] = %1;").arg(enumCount) << endl;
     for (int i = 0; i < enumCount; ++i) {
         const auto enumerator = astClass.enums.at(i);
-        out << QString::fromLatin1("        _enums[%1] = ObjectType::staticMetaObject.indexOfEnumerator(\"%2\");")
+        out << QString::fromLatin1("        m_enums[%1] = ObjectType::staticMetaObject.indexOfEnumerator(\"%2\");")
                              .arg(i+1).arg(enumerator.name) << endl;
     }
     const int propCount = astClass.properties.count();
@@ -983,22 +969,16 @@
     out << QStringLiteral("") << endl;
     out << QString::fromLatin1("    QString name() const override { return QStringLiteral(\"%1\"); }").arg(astClass.name) << endl;
     out << QString::fromLatin1("    QString typeName() const override { return QStringLiteral(\"%1\"); }").arg(astClass.name) << endl;
-<<<<<<< HEAD
+    out << QStringLiteral("    int enumCount() const override { return m_enums[0]; }") << endl;
     out << QStringLiteral("    int propertyCount() const override { return m_properties[0]; }") << endl;
     out << QStringLiteral("    int signalCount() const override { return m_signals[0]; }") << endl;
     out << QStringLiteral("    int methodCount() const override { return m_methods[0]; }") << endl;
-=======
-    out << QStringLiteral("    int enumCount() const override { return _enums[0]; }") << endl;
-    out << QStringLiteral("    int propertyCount() const override { return _properties[0]; }") << endl;
-    out << QStringLiteral("    int signalCount() const override { return _signals[0]; }") << endl;
-    out << QStringLiteral("    int methodCount() const override { return _methods[0]; }") << endl;
->>>>>>> e6eb6ab1
     out << QStringLiteral("    int modelCount() const override { return _modelCount; }") << endl;
     out << QStringLiteral("    int sourceEnumIndex(int index) const override") << endl;
     out << QStringLiteral("    {") << endl;
-    out << QStringLiteral("        if (index < 0 || index >= _enums[0])") << endl;
+    out << QStringLiteral("        if (index < 0 || index >= m_enums[0])") << endl;
     out << QStringLiteral("            return -1;") << endl;
-    out << QStringLiteral("        return _enums[index+1];") << endl;
+    out << QStringLiteral("        return m_enums[index+1];") << endl;
     out << QStringLiteral("    }") << endl;
     out << QStringLiteral("    int sourcePropertyIndex(int index) const override") << endl;
     out << QStringLiteral("    {") << endl;
@@ -1101,9 +1081,9 @@
     //signalParameterNames method
     out << QStringLiteral("    QList<QByteArray> signalParameterNames(int index) const override") << endl;
     out << QStringLiteral("    {") << endl;
-    out << QStringLiteral("        if (index < 0 || index >= _signals[0])") << endl;
+    out << QStringLiteral("        if (index < 0 || index >= m_signals[0])") << endl;
     out << QStringLiteral("            return QList<QByteArray>();") << endl;
-    out << QStringLiteral("        return ObjectType::staticMetaObject.method(_signals[index + 1]).parameterNames();") << endl;
+    out << QStringLiteral("        return ObjectType::staticMetaObject.method(m_signals[index + 1]).parameterNames();") << endl;
     out << QStringLiteral("    }") << endl;
 
     //methodSignature method
@@ -1138,9 +1118,9 @@
     //methodParameterNames method
     out << QStringLiteral("    QList<QByteArray> methodParameterNames(int index) const override") << endl;
     out << QStringLiteral("    {") << endl;
-    out << QStringLiteral("        if (index < 0 || index >= _methods[0])") << endl;
+    out << QStringLiteral("        if (index < 0 || index >= m_methods[0])") << endl;
     out << QStringLiteral("            return QList<QByteArray>();") << endl;
-    out << QStringLiteral("        return ObjectType::staticMetaObject.method(_methods[index + 1]).parameterNames();") << endl;
+    out << QStringLiteral("        return ObjectType::staticMetaObject.method(m_methods[index + 1]).parameterNames();") << endl;
     out << QStringLiteral("    }") << endl;
 
     //typeName method
@@ -1171,16 +1151,10 @@
         << QStringLiteral("\"}; }") << endl;
 
     out << QStringLiteral("") << endl;
-<<<<<<< HEAD
+    out << QString::fromLatin1("    int m_enums[%1];").arg(enumCount + 1) << endl;
     out << QString::fromLatin1("    int m_properties[%1];").arg(propCount+1) << endl;
     out << QString::fromLatin1("    int m_signals[%1];").arg(signalCount+changedCount+1) << endl;
     out << QString::fromLatin1("    int m_methods[%1];").arg(methodCount+1) << endl;
-=======
-    out << QString::fromLatin1("    int _enums[%1];").arg(enumCount + 1) << endl;
-    out << QString::fromLatin1("    int _properties[%1];").arg(propCount+1) << endl;
-    out << QString::fromLatin1("    int _signals[%1];").arg(signalCount+changedCount+1) << endl;
-    out << QString::fromLatin1("    int _methods[%1];").arg(methodCount+1) << endl;
->>>>>>> e6eb6ab1
     if (signalCount+changedCount > 0) {
         out << QString::fromLatin1("    int m_signalArgCount[%1];").arg(signalCount+changedCount) << endl;
         out << QString::fromLatin1("    const int* m_signalArgTypes[%1];").arg(signalCount+changedCount) << endl;
