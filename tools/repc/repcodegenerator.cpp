/****************************************************************************
**
** Copyright (C) 2017 Ford Motor Company
** Contact: https://www.qt.io/licensing/
**
** This file is part of the QtRemoteObjects module of the Qt Toolkit.
**
** $QT_BEGIN_LICENSE:GPL-EXCEPT$
** Commercial License Usage
** Licensees holding valid commercial Qt licenses may use this file in
** accordance with the commercial license agreement provided with the
** Software or, alternatively, in accordance with the terms contained in
** a written agreement between you and The Qt Company. For licensing terms
** and conditions see https://www.qt.io/terms-conditions. For further
** information use the contact form at https://www.qt.io/contact-us.
**
** GNU General Public License Usage
** Alternatively, this file may be used under the terms of the GNU
** General Public License version 3 as published by the Free Software
** Foundation with exceptions as appearing in the file LICENSE.GPL3-EXCEPT
** included in the packaging of this file. Please review the following
** information to ensure the GNU General Public License requirements will
** be met: https://www.gnu.org/licenses/gpl-3.0.html.
**
** $QT_END_LICENSE$
**
****************************************************************************/

#include "repcodegenerator.h"

#include "repparser.h"

#include <QFileInfo>
#include <QMetaType>
#include <QTextStream>
#include <QCryptographicHash>
#include <QRegExp>

QT_BEGIN_NAMESPACE

template <typename C>
static int accumulatedSizeOfNames(const C &c)
{
    int result = 0;
    for (const auto &e : c)
        result += e.name.size();
    return result;
}

template <typename C>
static int accumulatedSizeOfTypes(const C &c)
{
    int result = 0;
    for (const auto &e : c)
        result += e.type.size();
    return result;
}

static QString cap(QString name)
{
    if (!name.isEmpty())
        name[0] = name[0].toUpper();
    return name;
}

static bool isClassEnum(const ASTClass &classContext, const QString &typeName)
{
    for (const ASTEnum &astEnum : classContext.enums) {
        if (astEnum.name == typeName) {
            return true;
        }
    }

    return false;
}

static QString fullyQualifiedTypeName(const ASTClass& classContext, const QString &className, const QString &typeName)
{
    if (isClassEnum(classContext, typeName)) {
        // type was defined in this class' context, prefix typeName with class name
        return className + QStringLiteral("::") + typeName;
    }
    return typeName;
}

// for enums we need to transform signal/slot arguments to include the class scope
static QVector<ASTFunction> transformEnumParams(const ASTClass& classContext, const QVector<ASTFunction> &methodList, const QString &typeName) {
    QVector<ASTFunction> localList = methodList;
    for (ASTFunction &astFunction : localList) {
        for (ASTDeclaration &astParam : astFunction.params) {
            for (const ASTEnum &astEnum : classContext.enums) {
                if (astEnum.name == astParam.type) {
                    astParam.type = typeName + QStringLiteral("::") + astParam.type;
                }
            }
        }
    }
    return localList;
}

/*
  Returns \c true if the type is a built-in type.
*/
static bool isBuiltinType(const QString &type)
 {
    int id = QMetaType::type(type.toLatin1().constData());
    if (id == QMetaType::UnknownType)
        return false;
    return (id < QMetaType::User);
}

RepCodeGenerator::RepCodeGenerator(QIODevice *outputDevice)
    : m_outputDevice(outputDevice)
{
    Q_ASSERT(m_outputDevice);
}

static QByteArray enumSignature(const ASTEnum &e)
{
    QByteArray ret;
    ret += e.name.toLatin1();
    for (const ASTEnumParam &param : e.params)
        ret += param.name.toLatin1() + QByteArray::number(param.value);
    return ret;
}

static QByteArray typeData(const QString &type, const QHash<QString, QByteArray> &specialTypes)
{
    QHash<QString, QByteArray>::const_iterator it = specialTypes.find(type);
    if (it != specialTypes.end())
        return it.value();
    int pos = type.lastIndexOf(QLatin1String("::"));
    if (pos > 0)
            return typeData(type.mid(pos + 2), specialTypes);
    return type.toLatin1();
}

static QByteArray functionsData(const QVector<ASTFunction> &functions, const QHash<QString, QByteArray> &specialTypes)
{
    QByteArray ret;
    for (const ASTFunction &func : functions) {
        ret += func.name.toLatin1();
        for (const ASTDeclaration &param : func.params) {
            ret += param.name.toLatin1();
            ret += typeData(param.type, specialTypes);
            ret += QByteArray(reinterpret_cast<const char *>(&param.variableType), sizeof(param.variableType));
        }
        ret += typeData(func.returnType, specialTypes);
    }
    return ret;
}

QByteArray RepCodeGenerator::classSignature(const ASTClass &ac)
{
    QCryptographicHash checksum(QCryptographicHash::Sha1);
    QHash<QString, QByteArray> localTypes = m_globalEnumsPODs;
    for (const ASTEnum &e : ac.enums) // add local enums
        localTypes[e.name] = enumSignature(e);

    checksum.addData(ac.name.toLatin1());

    // Checksum properties
    for (const ASTProperty &p : ac.properties) {
        checksum.addData(p.name.toLatin1());
        checksum.addData(typeData(p.type, localTypes));
        checksum.addData(reinterpret_cast<const char *>(&p.modifier), sizeof(p.modifier));
    }

    // Checksum signals
    checksum.addData(functionsData(ac.signalsList, localTypes));

    // Checksum slots
    checksum.addData(functionsData(ac.slotsList, localTypes));

    return checksum.result().toHex();
}

void RepCodeGenerator::generate(const AST &ast, Mode mode, QString fileName)
{
    QTextStream stream(m_outputDevice);
    if (fileName.isEmpty())
        stream << "#pragma once" << Qt::endl << Qt::endl;
    else {
        fileName = QFileInfo(fileName).fileName();
        fileName = fileName.toUpper();
        fileName.replace(QLatin1Char('.'), QLatin1Char('_'));
        stream << "#ifndef " << fileName << Qt::endl;
        stream << "#define " << fileName << Qt::endl << Qt::endl;
    }

    generateHeader(mode, stream, ast);
    for (const ASTEnum &en : ast.enums)
        generateENUM(stream, en);
    for (const POD &pod : ast.pods)
        generatePOD(stream, pod);

    QSet<QString> metaTypes;
    for (const POD &pod : ast.pods) {
        metaTypes << pod.name;
        for (const PODAttribute &attribute : pod.attributes)
            metaTypes << attribute.type;
    }
    const QString metaTypeRegistrationCode = generateMetaTypeRegistration(metaTypes)
                                           + generateMetaTypeRegistrationForEnums(ast.enumUses);

    for (const ASTClass &astClass : ast.classes) {
        QSet<QString> classMetaTypes;
        QSet<QString> pendingMetaTypes;
        for (const ASTProperty &property : astClass.properties) {
            if (property.isPointer)
                continue;
            classMetaTypes << property.type;
        }
        const auto extractClassMetaTypes = [&](const ASTFunction &function) {
            classMetaTypes << function.returnType;
            pendingMetaTypes << function.returnType;
            for (const ASTDeclaration &decl : function.params) {
                classMetaTypes << decl.type;
            }
        };
        for (const ASTFunction &function : astClass.signalsList)
            extractClassMetaTypes(function);
        for (const ASTFunction &function : astClass.slotsList)
            extractClassMetaTypes(function);

        const QString classMetaTypeRegistrationCode = metaTypeRegistrationCode
                + generateMetaTypeRegistration(classMetaTypes);
        const QString replicaMetaTypeRegistrationCode = classMetaTypeRegistrationCode
                + generateMetaTypeRegistrationForPending(pendingMetaTypes);

        if (mode == MERGED) {
            generateClass(REPLICA, stream, astClass, replicaMetaTypeRegistrationCode);
            generateClass(SOURCE, stream, astClass, classMetaTypeRegistrationCode);
            generateClass(SIMPLE_SOURCE, stream, astClass, classMetaTypeRegistrationCode);
            generateSourceAPI(stream, astClass);
        } else {
            generateClass(mode, stream, astClass, mode == REPLICA ? replicaMetaTypeRegistrationCode : classMetaTypeRegistrationCode);
            if (mode == SOURCE) {
                generateClass(SIMPLE_SOURCE, stream, astClass, classMetaTypeRegistrationCode);
                generateSourceAPI(stream, astClass);
            }
        }
    }

    generateStreamOperatorsForEnums(stream, ast.enumUses);

    stream << Qt::endl;
    if (!fileName.isEmpty())
        stream << "#endif // " << fileName << Qt::endl;
}

void RepCodeGenerator::generateHeader(Mode mode, QTextStream &out, const AST &ast)
{
    out << "// This is an autogenerated file.\n"
           "// Do not edit this file, any changes made will be lost the next time it is generated.\n"
           "\n"
           "#include <QtCore/qobject.h>\n"
           "#include <QtCore/qdatastream.h>\n"
           "#include <QtCore/qvariant.h>\n"
           "#include <QtCore/qmetatype.h>\n";
    bool hasModel = false;
    for (auto c : ast.classes)
    {
        if (c.modelMetadata.count() > 0)
        {
            hasModel = true;
            break;
        }
    }
    if (hasModel)
        out << "#include <QtCore/qabstractitemmodel.h>\n";
    out << "\n"
           "#include <QtRemoteObjects/qremoteobjectnode.h>\n";

    if (mode == MERGED) {
        out << "#include <QtRemoteObjects/qremoteobjectpendingcall.h>\n";
        out << "#include <QtRemoteObjects/qremoteobjectreplica.h>\n";
        out << "#include <QtRemoteObjects/qremoteobjectsource.h>\n";
        if (hasModel)
            out << "#include <QtRemoteObjects/qremoteobjectabstractitemmodelreplica.h>\n";
    } else if (mode == REPLICA) {
        out << "#include <QtRemoteObjects/qremoteobjectpendingcall.h>\n";
        out << "#include <QtRemoteObjects/qremoteobjectreplica.h>\n";
        if (hasModel)
            out << "#include <QtRemoteObjects/qremoteobjectabstractitemmodelreplica.h>\n";
    } else
        out << "#include <QtRemoteObjects/qremoteobjectsource.h>\n";
    out << "\n";

    out << ast.preprocessorDirectives.join(QLatin1Char('\n'));
    out << "\n";
}

static QString formatTemplateStringArgTypeNameCapitalizedName(int numberOfTypeOccurrences, int numberOfNameOccurrences,
                                                              QString templateString, const POD &pod)
{
    QString out;
    const int LengthOfPlaceholderText = 2;
    Q_ASSERT(templateString.count(QRegExp(QStringLiteral("%\\d"))) == numberOfNameOccurrences + numberOfTypeOccurrences);
    const int expectedOutSize
            = numberOfNameOccurrences * accumulatedSizeOfNames(pod.attributes)
            + numberOfTypeOccurrences * accumulatedSizeOfTypes(pod.attributes)
            + pod.attributes.size() * (templateString.size() - (numberOfNameOccurrences + numberOfTypeOccurrences) * LengthOfPlaceholderText);
    out.reserve(expectedOutSize);
    for (const PODAttribute &a : pod.attributes)
        out += templateString.arg(a.type, a.name, cap(a.name));
    return out;
}

QString RepCodeGenerator::formatQPropertyDeclarations(const POD &pod)
{
    return formatTemplateStringArgTypeNameCapitalizedName(1, 3, QStringLiteral("    Q_PROPERTY(%1 %2 READ %2 WRITE set%3)\n"), pod);
}

QString RepCodeGenerator::formatConstructors(const POD &pod)
{
    QString initializerString = QStringLiteral(": ");
    QString defaultInitializerString = initializerString;
    QString argString;
    for (const PODAttribute &a : pod.attributes) {
        initializerString += QString::fromLatin1("m_%1(%1), ").arg(a.name);
        defaultInitializerString += QString::fromLatin1("m_%1(), ").arg(a.name);
        argString += QString::fromLatin1("%1 %2, ").arg(a.type, a.name);
    }
    argString.chop(2);
    initializerString.chop(2);
    defaultInitializerString.chop(2);

    return QString::fromLatin1("    %1() %2 {}\n"
                   "    explicit %1(%3) %4 {}\n")
            .arg(pod.name, defaultInitializerString, argString, initializerString);
}

QString RepCodeGenerator::formatPropertyGettersAndSetters(const POD &pod)
{
    // MSVC doesn't like adjacent string literal concatenation within QStringLiteral, so keep it in one line:
    QString templateString
            = QStringLiteral("    %1 %2() const { return m_%2; }\n    void set%3(%1 %2) { if (%2 != m_%2) { m_%2 = %2; } }\n");
    return formatTemplateStringArgTypeNameCapitalizedName(2, 8, qMove(templateString), pod);
}

QString RepCodeGenerator::formatDataMembers(const POD &pod)
{
    QString out;
    const QString prefix = QStringLiteral("    ");
    const QString infix  = QStringLiteral(" m_");
    const QString suffix = QStringLiteral(";\n");
    const int expectedOutSize
            = accumulatedSizeOfNames(pod.attributes)
            + accumulatedSizeOfTypes(pod.attributes)
            + pod.attributes.size() * (prefix.size() + infix.size() + suffix.size());
    out.reserve(expectedOutSize);
    for (const PODAttribute &a : pod.attributes) {
        out += prefix;
        out += a.type;
        out += infix;
        out += a.name;
        out += suffix;
    }
    Q_ASSERT(out.size() == expectedOutSize);
    return out;
}

QString RepCodeGenerator::formatMarshallingOperators(const POD &pod)
{
    return QLatin1String("inline QDataStream &operator<<(QDataStream &ds, const ") + pod.name + QLatin1String(" &obj) {\n"
           "    QtRemoteObjects::copyStoredProperties(&obj, ds);\n"
           "    return ds;\n"
           "}\n"
           "\n"
           "inline QDataStream &operator>>(QDataStream &ds, ") + pod.name + QLatin1String(" &obj) {\n"
           "    QtRemoteObjects::copyStoredProperties(ds, &obj);\n"
           "    return ds;\n"
           "}\n")
           ;
}

QString RepCodeGenerator::typeForMode(const ASTProperty &property, RepCodeGenerator::Mode mode)
{
    if (!property.isPointer)
        return property.type;

    if (property.type.startsWith(QStringLiteral("QAbstractItemModel")))
        return mode == REPLICA ? property.type + QStringLiteral("Replica*") : property.type + QStringLiteral("*");

    switch (mode) {
    case REPLICA: return property.type + QStringLiteral("Replica*");
    case SIMPLE_SOURCE:
        Q_FALLTHROUGH();
    case SOURCE: return property.type + QStringLiteral("Source*");
    default: qCritical("Invalid mode");
    }

    return QStringLiteral("InvalidPropertyName");
}

void RepCodeGenerator::generateSimpleSetter(QTextStream &out, const ASTProperty &property, bool generateOverride)
{
    if (!generateOverride)
        out << "    virtual ";
    else
        out << "    ";
    out << "void set" << cap(property.name) << "(" << typeForMode(property, SIMPLE_SOURCE) << " " << property.name << ")";
    if (generateOverride)
        out << " override";
    out << Qt::endl;
    out << "    {" << Qt::endl;
    out << "        if (" << property.name << " != m_" << property.name << ") {" << Qt::endl;
    out << "            m_" << property.name << " = " << property.name << ";" << Qt::endl;
    out << "            Q_EMIT " << property.name << "Changed(m_" << property.name << ");" << Qt::endl;
    out << "        }" << Qt::endl;
    out << "    }" << Qt::endl;
}

void RepCodeGenerator::generatePOD(QTextStream &out, const POD &pod)
{
    QByteArray podData = pod.name.toLatin1();
    QStringList equalityCheck;
    for (const PODAttribute &attr : pod.attributes) {
        equalityCheck << QStringLiteral("left.%1() == right.%1()").arg(attr.name);
        podData += attr.name.toLatin1() + typeData(attr.type, m_globalEnumsPODs);
    }
    m_globalEnumsPODs[pod.name] = podData;
    out << "class " << pod.name << "\n"
           "{\n"
           "    Q_GADGET\n"
        << "\n"
        <<      formatQPropertyDeclarations(pod)
        << "public:\n"
        <<      formatConstructors(pod)
        <<      formatPropertyGettersAndSetters(pod)
        << "private:\n"
        <<      formatDataMembers(pod)
        << "};\n"
        << "\n"
        << "inline bool operator==(const " << pod.name << " &left, const " << pod.name << " &right) Q_DECL_NOTHROW {\n"
        << "    return " << equalityCheck.join(QStringLiteral(" && ")) << ";\n"
        << "}\n"
        << "inline bool operator!=(const " << pod.name << " &left, const " << pod.name << " &right) Q_DECL_NOTHROW {\n"
        << "    return !(left == right);\n"
        << "}\n"
        << "\n"
        << formatMarshallingOperators(pod)
        << "\n"
           "\n"
           ;
}

QString getEnumType(const ASTEnum &en)
{
    if (en.isSigned) {
        if (en.max < 0x7F)
            return QStringLiteral("qint8");
        if (en.max < 0x7FFF)
            return QStringLiteral("qint16");
        return QStringLiteral("qint32");
    } else {
        if (en.max < 0xFF)
            return QStringLiteral("quint8");
        if (en.max < 0xFFFF)
            return QStringLiteral("quint16");
        return QStringLiteral("quint32");
    }
}

void RepCodeGenerator::generateDeclarationsForEnums(QTextStream &out, const QVector<ASTEnum> &enums, bool generateQENUM)
{
    if (!generateQENUM) {
        out << "    // You need to add this enum as well as Q_ENUM to your" << Qt::endl;
        out << "    // QObject class in order to use .rep enums over QtRO for" << Qt::endl;
        out << "    // non-repc generated QObjects." << Qt::endl;
    }
    for (const ASTEnum &en : enums) {
        m_globalEnumsPODs[en.name] = enumSignature(en);
        out << "    enum " << en.name << " {" << Qt::endl;
        for (const ASTEnumParam &p : en.params)
            out << "        " << p.name << " = " << p.value << "," << Qt::endl;

        out << "    };" << Qt::endl;

        if (generateQENUM)
            out << "    Q_ENUM(" << en.name << ")" << Qt::endl;
    }
}

void RepCodeGenerator::generateENUMs(QTextStream &out, const QVector<ASTEnum> &enums, const QString &className)
{
    out << "class " << className << "\n"
           "{\n"
           "    Q_GADGET\n"
           "    " << className << "();\n"
           "\n"
           "public:\n";

    generateDeclarationsForEnums(out, enums);
    generateConversionFunctionsForEnums(out, enums);

    out << "};\n\n";

    generateStreamOperatorsForEnums(out, enums, className);
}

void RepCodeGenerator::generateConversionFunctionsForEnums(QTextStream &out, const QVector<ASTEnum> &enums)
{
    for (const ASTEnum &en : enums)
    {
        const QString type = getEnumType(en);
        out << "    static inline " << en.name << " to" << en.name << "(" << type << " i, bool *ok = nullptr)\n"
               "    {\n"
               "        if (ok)\n"
               "            *ok = true;\n"
               "        switch (i) {\n";
            for (const ASTEnumParam &p : en.params)
                out << "        case " << p.value << ": return " << p.name << ";\n";
        out << "        default:\n"
               "            if (ok)\n"
               "                *ok = false;\n"
               "            return " << en.params.at(0).name << ";\n"
               "        }\n"
               "    }\n";
    }
}

void RepCodeGenerator::generateStreamOperatorsForEnums(QTextStream &out, const QVector<ASTEnum> &enums, const QString &className)
{
    for (const ASTEnum &en : enums)
    {
        const QString type = getEnumType(en);
        out <<  "inline QDataStream &operator<<(QDataStream &ds, const " << className << "::" << en.name << " &obj)\n"
                "{\n"
                "    " << type << " val = obj;\n"
                "    ds << val;\n"
                "    return ds;\n"
                "}\n\n"

                "inline QDataStream &operator>>(QDataStream &ds, " << className << "::" << en.name << " &obj) {\n"
                "    bool ok;\n"
                "    " << type << " val;\n"
                "    ds >> val;\n"
                "    obj = " << className << "::to" << en.name << "(val, &ok);\n"
                "    if (!ok)\n        qWarning() << \"QtRO received an invalid enum value for type" << en.name << ", value =\" << val;\n"
                "    return ds;\n"
                "}\n\n";
    }
}

void RepCodeGenerator::generateENUM(QTextStream &out, const ASTEnum &en)
{
    generateENUMs(out, (QVector<ASTEnum>() << en), QStringLiteral("%1Enum").arg(en.name));
}

QString RepCodeGenerator::generateMetaTypeRegistration(const QSet<QString> &metaTypes)
{
    QString out;
    const QString qRegisterMetaType = QStringLiteral("        qRegisterMetaType<");
    const QString qRegisterMetaTypeStreamOperators = QStringLiteral("        qRegisterMetaTypeStreamOperators<");
    const QString lineEnding = QStringLiteral(">();\n");
    for (const QString &metaType : metaTypes) {
        if (isBuiltinType(metaType))
            continue;

        out += qRegisterMetaType;
        out += metaType;
        out += lineEnding;

        out += qRegisterMetaTypeStreamOperators;
        out += metaType;
        out += lineEnding;
    }
    return out;
}

QString RepCodeGenerator::generateMetaTypeRegistrationForPending(const QSet<QString> &metaTypes)
{
    QString out;
    if (!metaTypes.isEmpty())
        out += QLatin1String("        qRegisterMetaType<QRemoteObjectPendingCall>();\n");
    const QString qRegisterMetaType = QStringLiteral("        qRegisterMetaType<QRemoteObjectPendingReply<%1>>();\n");
    const QString qRegisterConverterConditional = QStringLiteral("        if (!QMetaType::hasRegisteredConverterFunction<QRemoteObjectPendingReply<%1>, QRemoteObjectPendingCall>())\n");
    const QString qRegisterConverter = QStringLiteral("            QMetaType::registerConverter<QRemoteObjectPendingReply<%1>, QRemoteObjectPendingCall>();\n");
    for (const QString &metaType : metaTypes) {
        out += qRegisterMetaType.arg(metaType);
        out += qRegisterConverterConditional.arg(metaType);
        out += qRegisterConverter.arg(metaType);
    }
    return out;
}


QString RepCodeGenerator::generateMetaTypeRegistrationForEnums(const QVector<QString> &enumUses)
{
    QString out;

    for (const QString &enumName : enumUses) {
        out += QLatin1String("        qRegisterMetaTypeStreamOperators<") + enumName + QLatin1String(">(\"") + enumName + QLatin1String("\");\n");
    }

    return out;
}

void RepCodeGenerator::generateStreamOperatorsForEnums(QTextStream &out, const QVector<QString> &enumUses)
{
    out << "QT_BEGIN_NAMESPACE" << Qt::endl;
    for (const QString &enumName : enumUses) {
        out << "inline QDataStream &operator<<(QDataStream &out, " << enumName << " value)" << Qt::endl;
        out << "{" << Qt::endl;
        out << "    out << static_cast<qint32>(value);" << Qt::endl;
        out << "    return out;" << Qt::endl;
        out << "}" << Qt::endl;
        out << Qt::endl;
        out << "inline QDataStream &operator>>(QDataStream &in, " << enumName << " &value)" << Qt::endl;
        out << "{" << Qt::endl;
        out << "    qint32 intValue = 0;" << Qt::endl;
        out << "    in >> intValue;" << Qt::endl;
        out << "    value = static_cast<" << enumName << ">(intValue);" << Qt::endl;
        out << "    return in;" << Qt::endl;
        out << "}" << Qt::endl;
        out << Qt::endl;
    }
    out << "QT_END_NAMESPACE" << Qt::endl << Qt::endl;
}

void RepCodeGenerator::generateClass(Mode mode, QTextStream &out, const ASTClass &astClass, const QString &metaTypeRegistrationCode)
{
    const QString className = (astClass.name + (mode == REPLICA ? QStringLiteral("Replica") : mode == SOURCE ? QStringLiteral("Source") : QStringLiteral("SimpleSource")));
    if (mode == REPLICA)
        out << "class " << className << " : public QRemoteObjectReplica" << Qt::endl;
    else if (mode == SIMPLE_SOURCE)
        out << "class " << className << " : public " << astClass.name << "Source" << Qt::endl;
    else
        out << "class " << className << " : public QObject" << Qt::endl;

    out << "{" << Qt::endl;
    out << "    Q_OBJECT" << Qt::endl;
    if (mode != SIMPLE_SOURCE) {
        out << "    Q_CLASSINFO(QCLASSINFO_REMOTEOBJECT_TYPE, \"" << astClass.name << "\")" << Qt::endl;
        out << "    Q_CLASSINFO(QCLASSINFO_REMOTEOBJECT_SIGNATURE, \"" << QLatin1String(classSignature(astClass)) << "\")" << Qt::endl;
        for (int i = 0; i < astClass.modelMetadata.count(); i++) {
            const auto model = astClass.modelMetadata.at(i);
            const auto modelName = astClass.properties.at(model.propertyIndex).name;
            if (!model.roles.isEmpty()) {
                QStringList list;
                for (auto role : model.roles)
                    list << role.name;
                out << QString::fromLatin1("    Q_CLASSINFO(\"%1_ROLES\", \"%2\")").arg(modelName.toUpper(), list.join(QChar::fromLatin1('|'))) << Qt::endl;
            }
        }


        //First output properties
        for (const ASTProperty &property : astClass.properties) {
            out << "    Q_PROPERTY(" << typeForMode(property, mode) << " " << property.name << " READ " << property.name;
            if (property.modifier == ASTProperty::Constant) {
                if (mode == REPLICA) // We still need to notify when we get the initial value
                    out << " NOTIFY " << property.name << "Changed";
                else
                    out << " CONSTANT";
            } else if (property.modifier == ASTProperty::ReadOnly)
                out << " NOTIFY " << property.name << "Changed";
            else if (property.modifier == ASTProperty::ReadWrite)
                out << " WRITE set" << cap(property.name) << " NOTIFY " << property.name << "Changed";
            else if (property.modifier == ASTProperty::ReadPush || property.modifier == ASTProperty::SourceOnlySetter) {
                if (mode == REPLICA) // The setter slot isn't known to the PROP
                    out << " NOTIFY " << property.name << "Changed";
                else // The Source can use the setter, since non-asynchronous
                    out << " WRITE set" << cap(property.name) << " NOTIFY " << property.name << "Changed";
            }
            out << ")" << Qt::endl;
        }

        if (!astClass.enums.isEmpty()) {
            out << "" << Qt::endl;
            out << "public:" << Qt::endl;
            generateDeclarationsForEnums(out, astClass.enums);
        }
    }

    out << "" << Qt::endl;
    out << "public:" << Qt::endl;

    if (mode == REPLICA) {
        out << "    " << className << "() : QRemoteObjectReplica() { initialize(); }" << Qt::endl;
        out << "    static void registerMetatypes()" << Qt::endl;
        out << "    {" << Qt::endl;
        out << "        static bool initialized = false;" << Qt::endl;
        out << "        if (initialized)" << Qt::endl;
        out << "            return;" << Qt::endl;
        out << "        initialized = true;" << Qt::endl;

        if (!metaTypeRegistrationCode.isEmpty())
            out << metaTypeRegistrationCode << Qt::endl;

        out << "    }" << Qt::endl;

        if (astClass.hasPointerObjects())
        {
            out << "    void setNode(QRemoteObjectNode *node) override" << Qt::endl;
            out << "    {" << Qt::endl;
            out << "        QRemoteObjectReplica::setNode(node);" << Qt::endl;
            for (int index = 0; index < astClass.properties.count(); ++index) {
                const ASTProperty &property = astClass.properties.at(index);
                if (!property.isPointer)
                    continue;
                if (astClass.subClassPropertyIndices.contains(index))
                    out << QString::fromLatin1("        setChild(%1, QVariant::fromValue(node->acquire<%2Replica>(QRemoteObjectStringLiterals::CLASS().arg(\"%3\"))));")
                                              .arg(QString::number(index), property.type, property.name) << Qt::endl;
                else
                    out << QString::fromLatin1("        setChild(%1, QVariant::fromValue(node->acquireModel(QRemoteObjectStringLiterals::MODEL().arg(\"%2\"))));")
                                              .arg(QString::number(index), property.name) << Qt::endl;
                out << "        Q_EMIT " << property.name << "Changed(" << property.name << "()" << ");" << Qt::endl;

            }
            out << "    }" << Qt::endl;
        }
        out << "" << Qt::endl;
        out << "private:" << Qt::endl;
        out << "    " << className << "(QRemoteObjectNode *node, const QString &name = QString())" << Qt::endl;
        out << "        : QRemoteObjectReplica(ConstructWithNode)" << Qt::endl;
        out << "    {" << Qt::endl;
        out << "        initializeNode(node, name);" << Qt::endl;
        for (int index = 0; index < astClass.properties.count(); ++index) {
            const ASTProperty &property = astClass.properties.at(index);
            if (!property.isPointer)
                continue;
            if (astClass.subClassPropertyIndices.contains(index))
                out << QString::fromLatin1("        setChild(%1, QVariant::fromValue(node->acquire<%2Replica>(QRemoteObjectStringLiterals::CLASS().arg(\"%3\"))));")
                                          .arg(QString::number(index), property.type, property.name) << Qt::endl;
            else
                out << QString::fromLatin1("        setChild(%1, QVariant::fromValue(node->acquireModel(QRemoteObjectStringLiterals::MODEL().arg(\"%2\"))));")
                                          .arg(QString::number(index), property.name) << Qt::endl;
        }
        out << "    }" << Qt::endl;

        out << "" << Qt::endl;

        out << "    void initialize() override" << Qt::endl;
        out << "    {" << Qt::endl;
        out << "        " << className << "::registerMetatypes();" << Qt::endl;
        out << "        QVariantList properties;" << Qt::endl;
        out << "        properties.reserve(" << astClass.properties.size() << ");" << Qt::endl;
        for (const ASTProperty &property : astClass.properties) {
            if (property.isPointer)
                out << "        properties << QVariant::fromValue((" << typeForMode(property, mode) << ")" << property.defaultValue << ");" << Qt::endl;
            else
                out << "        properties << QVariant::fromValue(" << typeForMode(property, mode) << "(" << property.defaultValue << "));" << Qt::endl;
        }
        int nPersisted = 0;
        if (astClass.hasPersisted) {
            out << "        QVariantList stored = retrieveProperties(\"" << astClass.name << "\", \"" << classSignature(astClass) << "\");" << Qt::endl;
            out << "        if (!stored.isEmpty()) {" << Qt::endl;
            for (int i = 0; i < astClass.properties.size(); i++) {
                if (astClass.properties.at(i).persisted) {
                    out << "            properties[" << i << "] = stored.at(" << nPersisted << ");" << Qt::endl;
                    nPersisted++;
                }
            }
            out << "        }" << Qt::endl;
        }
        out << "        setProperties(properties);" << Qt::endl;
        out << "    }" << Qt::endl;
    } else if (mode == SOURCE) {
        out << "    explicit " << className << "(QObject *parent = nullptr) : QObject(parent)" << Qt::endl;
        out << "    {" << Qt::endl;
        if (!metaTypeRegistrationCode.isEmpty())
            out << metaTypeRegistrationCode << Qt::endl;
        out << "    }" << Qt::endl;
    } else {
        QVector<int> constIndices;
        for (int index = 0; index < astClass.properties.count(); ++index) {
            const ASTProperty &property = astClass.properties.at(index);
            if (property.modifier == ASTProperty::Constant)
                constIndices.append(index);
        }
        if (constIndices.isEmpty()) {
            out << "    explicit " << className << "(QObject *parent = nullptr) : " << astClass.name << "Source(parent)" << Qt::endl;
        } else {
            QStringList parameters;
            for (int index : constIndices) {
                const ASTProperty &property = astClass.properties.at(index);
                parameters.append(QString::fromLatin1("%1 %2 = %3").arg(typeForMode(property, SOURCE), property.name, property.defaultValue));
            }
            parameters.append(QStringLiteral("QObject *parent = nullptr"));
            out << "    explicit " << className << "(" << parameters.join(QStringLiteral(", ")) << ") : " << astClass.name << "Source(parent)" << Qt::endl;
        }
        for (const ASTProperty &property : astClass.properties) {
            if (property.modifier == ASTProperty::Constant)
                out << "    , m_" << property.name << "(" << property.name << ")" << Qt::endl;
            else
                out << "    , m_" << property.name << "(" << property.defaultValue << ")" << Qt::endl;
        }
        out << "    {" << Qt::endl;
        out << "    }" << Qt::endl;
    }

    out << "" << Qt::endl;
    out << "public:" << Qt::endl;

    if (mode == REPLICA && astClass.hasPersisted) {
        out << "    ~" << className << "() override {" << Qt::endl;
        out << "        QVariantList persisted;" << Qt::endl;
        for (int i = 0; i < astClass.properties.size(); i++) {
            if (astClass.properties.at(i).persisted) {
                out << "        persisted << propAsVariant(" << i << ");" << Qt::endl;
            }
        }
        out << "        persistProperties(\"" << astClass.name << "\", \"" << classSignature(astClass) << "\", persisted);" << Qt::endl;
        out << "    }" << Qt::endl;
    } else {
        out << "    ~" << className << "() override = default;" << Qt::endl;
    }
    out << "" << Qt::endl;

    if (mode != SIMPLE_SOURCE)
        generateConversionFunctionsForEnums(out, astClass.enums);

    //Next output getter/setter
    if (mode == REPLICA) {
        int i = 0;
        for (const ASTProperty &property : astClass.properties) {
            auto type = typeForMode(property, mode);
            if (type == QLatin1String("QVariant")) {
                out << "    " << type << " " << property.name << "() const" << Qt::endl;
                out << "    {" << Qt::endl;
                out << "        return propAsVariant(" << i << ");" << Qt::endl;
                out << "    }" << Qt::endl;
            } else {
                out << "    " << type << " " << property.name << "() const" << Qt::endl;
                out << "    {" << Qt::endl;
                out << "        const QVariant variant = propAsVariant(" << i << ");" << Qt::endl;
                out << "        if (!variant.canConvert<" << type << ">()) {" << Qt::endl;
                out << "            qWarning() << \"QtRO cannot convert the property " << property.name << " to type " << type << "\";" << Qt::endl;
                out << "        }" << Qt::endl;
                out << "        return variant.value<" << type << " >();" << Qt::endl;
                out << "    }" << Qt::endl;
            }
            i++;
            if (property.modifier == ASTProperty::ReadWrite) {
                out << "" << Qt::endl;
                out << "    void set" << cap(property.name) << "(" << property.type << " " << property.name << ")" << Qt::endl;
                out << "    {" << Qt::endl;
                out << "        static int __repc_index = " << className << "::staticMetaObject.indexOfProperty(\"" << property.name << "\");" << Qt::endl;
                out << "        QVariantList __repc_args;" << Qt::endl;
                out << "        __repc_args << QVariant::fromValue(" << property.name << ");" << Qt::endl;
                out << "        send(QMetaObject::WriteProperty, __repc_index, __repc_args);" << Qt::endl;
                out << "    }" << Qt::endl;
            }
            out << "" << Qt::endl;
        }
    } else if (mode == SOURCE) {
        for (const ASTProperty &property : astClass.properties)
            out << "    virtual " << typeForMode(property, mode) << " " << property.name << "() const = 0;" << Qt::endl;
        for (const ASTProperty &property : astClass.properties) {
            if (property.modifier == ASTProperty::ReadWrite ||
                    property.modifier == ASTProperty::ReadPush ||
                    property.modifier == ASTProperty::SourceOnlySetter)
                out << "    virtual void set" << cap(property.name) << "(" << typeForMode(property, mode) << " " << property.name << ") = 0;" << Qt::endl;
        }
    } else {
        for (const ASTProperty &property : astClass.properties)
            out << "    " << typeForMode(property, mode) << " " << property.name << "() const override { return m_"
                << property.name << "; }" << Qt::endl;
        for (const ASTProperty &property : astClass.properties) {
            if (property.modifier == ASTProperty::ReadWrite ||
                    property.modifier == ASTProperty::ReadPush ||
                    property.modifier == ASTProperty::SourceOnlySetter) {
                generateSimpleSetter(out, property);
            }
        }
    }

    if (mode != SIMPLE_SOURCE) {
        //Next output property signals
        if (!astClass.properties.isEmpty() || !astClass.signalsList.isEmpty()) {
            out << "" << Qt::endl;
            out << "Q_SIGNALS:" << Qt::endl;
            for (const ASTProperty &property : astClass.properties) {
                if (property.modifier != ASTProperty::Constant)
                    out << "    void " << property.name << "Changed(" << fullyQualifiedTypeName(astClass, className, typeForMode(property, mode)) << " " << property.name << ");" << Qt::endl;
            }

            const QVector<ASTFunction> signalsList = transformEnumParams(astClass, astClass.signalsList, className);
            for (const ASTFunction &signal : signalsList)
                out << "    void " << signal.name << "(" << signal.paramsAsString() << ");" << Qt::endl;

            // CONSTANT source properties still need an onChanged signal on the Replica side to
            // update (once) when the value is initialized.  Put these last, so they don't mess
            // up the signal index order
            for (const ASTProperty &property : astClass.properties) {
                if (mode == REPLICA && property.modifier == ASTProperty::Constant)
                    out << "    void " << property.name << "Changed(" << fullyQualifiedTypeName(astClass, className, typeForMode(property, mode)) << " " << property.name << ");" << Qt::endl;
            }
        }
        bool hasWriteSlots = false;
        for (const ASTProperty &property : astClass.properties) {
            if (property.modifier == ASTProperty::ReadPush) {
                hasWriteSlots = true;
                break;
            }
        }
        if (hasWriteSlots || !astClass.slotsList.isEmpty()) {
            out << "" << Qt::endl;
            out << "public Q_SLOTS:" << Qt::endl;
            for (const ASTProperty &property : astClass.properties) {
                if (property.modifier == ASTProperty::ReadPush) {
                    const auto type = fullyQualifiedTypeName(astClass, className, property.type);
                    if (mode != REPLICA) {
                        out << "    virtual void push" << cap(property.name) << "(" << type << " " << property.name << ")" << Qt::endl;
                        out << "    {" << Qt::endl;
                        out << "        set" << cap(property.name) << "(" << property.name << ");" << Qt::endl;
                        out << "    }" << Qt::endl;
                    } else {
                        out << "    void push" << cap(property.name) << "(" << type << " " << property.name << ")" << Qt::endl;
                        out << "    {" << Qt::endl;
                        out << "        static int __repc_index = " << className << "::staticMetaObject.indexOfSlot(\"push" << cap(property.name) << "(" << type << ")\");" << Qt::endl;
                        out << "        QVariantList __repc_args;" << Qt::endl;
                        out << "        __repc_args << QVariant::fromValue(" << property.name << ");" << Qt::endl;
                        out << "        send(QMetaObject::InvokeMetaMethod, __repc_index, __repc_args);" << Qt::endl;
                        out << "    }" << Qt::endl;
                    }
                }
            }
            const QVector<ASTFunction> slotsList = transformEnumParams(astClass, astClass.slotsList, className);
            for (const ASTFunction &slot : slotsList) {
                const auto returnType = fullyQualifiedTypeName(astClass, className, slot.returnType);
                if (mode != REPLICA) {
                    out << "    virtual " << returnType << " " << slot.name << "(" << slot.paramsAsString() << ") = 0;" << Qt::endl;
                } else {
                    // TODO: Discuss whether it is a good idea to special-case for void here,
                    const bool isVoid = slot.returnType == QStringLiteral("void");

                    if (isVoid)
                        out << "    void " << slot.name << "(" << slot.paramsAsString() << ")" << Qt::endl;
                    else
                        out << "    QRemoteObjectPendingReply<" << returnType << "> " << slot.name << "(" << slot.paramsAsString()<< ")" << Qt::endl;
                    out << "    {" << Qt::endl;
                    out << "        static int __repc_index = " << className << "::staticMetaObject.indexOfSlot(\"" << slot.name << "(" << slot.paramsAsString(ASTFunction::Normalized) << ")\");" << Qt::endl;
                    out << "        QVariantList __repc_args;" << Qt::endl;
                    const auto &paramNames = slot.paramNames();
                    if (!paramNames.isEmpty()) {
                        out << "        __repc_args" << Qt::endl;
                        for (const QString &name : paramNames)
                            out << "            << " << "QVariant::fromValue(" << name << ")" << Qt::endl;
                        out << "        ;" << Qt::endl;
                    }
                    if (isVoid)
                        out << "        send(QMetaObject::InvokeMetaMethod, __repc_index, __repc_args);" << Qt::endl;
                    else
                        out << "        return QRemoteObjectPendingReply<" << returnType << ">(sendWithReply(QMetaObject::InvokeMetaMethod, __repc_index, __repc_args));" << Qt::endl;
                    out << "    }" << Qt::endl;
                }
            }
        }
    } else {
        if (!astClass.properties.isEmpty()) {
            bool addProtected = true;
            for (const ASTProperty &property : astClass.properties) {
                if (property.modifier == ASTProperty::ReadOnly) {
                    if (addProtected) {
                        out << "" << Qt::endl;
                        out << "protected:" << Qt::endl;
                        addProtected = false;
                    }
                    generateSimpleSetter(out, property, false);
                }
            }
        }
    }

    out << "" << Qt::endl;
    out << "private:" << Qt::endl;

    //Next output data members
    if (mode == SIMPLE_SOURCE) {
        for (const ASTProperty &property : astClass.properties)
            out << "    " << typeForMode(property, SOURCE) << " " << "m_" << property.name << ";" << Qt::endl;
    }

    if (mode != SIMPLE_SOURCE)
        out << "    friend class QT_PREPEND_NAMESPACE(QRemoteObjectNode);" << Qt::endl;

    out << "};" << Qt::endl;
    out << "" << Qt::endl;

    if (mode != SIMPLE_SOURCE)
        generateStreamOperatorsForEnums(out, astClass.enums, className);

    out << "" << Qt::endl;
}

void RepCodeGenerator::generateSourceAPI(QTextStream &out, const ASTClass &astClass)
{
    const QString className = astClass.name + QStringLiteral("SourceAPI");
    out << QStringLiteral("template <class ObjectType>") << Qt::endl;
    out << QString::fromLatin1("struct %1 : public SourceApiMap").arg(className) << Qt::endl;
    out << QStringLiteral("{") << Qt::endl;
    if (!astClass.enums.isEmpty()) {
        // Include enum definition in SourceAPI
        generateDeclarationsForEnums(out, astClass.enums, false);
    }
<<<<<<< HEAD
    out << QString::fromLatin1("    %1(ObjectType *object, const QString &name = QStringLiteral(\"%2\"))").arg(className, astClass.name) << Qt::endl;
    out << QStringLiteral("        : SourceApiMap(), m_name(name)") << Qt::endl;
    out << QStringLiteral("    {") << Qt::endl;
=======
    out << QString::fromLatin1("    %1(ObjectType *object, const QString &name = QLatin1String(\"%2\"))").arg(className, astClass.name) << endl;
    out << QStringLiteral("        : SourceApiMap(), m_name(name)") << endl;
    out << QStringLiteral("    {") << endl;
>>>>>>> 48a059f8
    if (!astClass.hasPointerObjects())
        out << QStringLiteral("        Q_UNUSED(object);") << Qt::endl;

    const int enumCount = astClass.enums.count();
    for (int i : astClass.subClassPropertyIndices) {
        const ASTProperty &child = astClass.properties.at(i);
        out << QString::fromLatin1("        using %1_type_t = typename std::remove_pointer<decltype(object->%1())>::type;")
                                  .arg(child.name) << Qt::endl;
    }
    out << QString::fromLatin1("        m_enums[0] = %1;").arg(enumCount) << Qt::endl;
    for (int i = 0; i < enumCount; ++i) {
        const auto enumerator = astClass.enums.at(i);
        out << QString::fromLatin1("        m_enums[%1] = ObjectType::staticMetaObject.indexOfEnumerator(\"%2\");")
                             .arg(i+1).arg(enumerator.name) << Qt::endl;
    }
    const int propCount = astClass.properties.count();
    out << QString::fromLatin1("        m_properties[0] = %1;").arg(propCount) << Qt::endl;
    QList<ASTProperty> onChangeProperties;
    QList<int> propertyChangeIndex;
    for (int i = 0; i < propCount; ++i) {
        const ASTProperty &prop = astClass.properties.at(i);
        const QString propTypeName = fullyQualifiedTypeName(astClass, QStringLiteral("typename ObjectType"), typeForMode(prop, SOURCE));
        out << QString::fromLatin1("        m_properties[%1] = QtPrivate::qtro_property_index<ObjectType>(&ObjectType::%2, "
                              "static_cast<%3 (QObject::*)()>(0),\"%2\");")
                             .arg(QString::number(i+1), prop.name, propTypeName) << Qt::endl;
        if (prop.modifier == prop.ReadWrite) //Make sure we have a setter function
            out << QStringLiteral("        QtPrivate::qtro_method_test<ObjectType>(&ObjectType::set%1, static_cast<void (QObject::*)(%2)>(0));")
                                 .arg(cap(prop.name), propTypeName) << Qt::endl;
        if (prop.modifier != prop.Constant) { //Make sure we have an onChange signal
            out << QStringLiteral("        QtPrivate::qtro_method_test<ObjectType>(&ObjectType::%1Changed, static_cast<void (QObject::*)()>(0));")
                                 .arg(prop.name) << Qt::endl;
            onChangeProperties << prop;
            propertyChangeIndex << i + 1; //m_properties[0] is the count, so index is one higher
        }
    }
    const int signalCount = astClass.signalsList.count();
    const int changedCount = onChangeProperties.size();
    out << QString::fromLatin1("        m_signals[0] = %1;").arg(signalCount+onChangeProperties.size()) << Qt::endl;
    for (int i = 0; i < changedCount; ++i)
        out << QString::fromLatin1("        m_signals[%1] = QtPrivate::qtro_signal_index<ObjectType>(&ObjectType::%2Changed, "
                              "static_cast<void (QObject::*)(%3)>(0),m_signalArgCount+%4,&m_signalArgTypes[%4]);")
                             .arg(QString::number(i+1), onChangeProperties.at(i).name,
                                  fullyQualifiedTypeName(astClass, QStringLiteral("typename ObjectType"), typeForMode(onChangeProperties.at(i), SOURCE)),
                                  QString::number(i)) << Qt::endl;

    QVector<ASTFunction> signalsList = transformEnumParams(astClass, astClass.signalsList, QStringLiteral("typename ObjectType"));
    for (int i = 0; i < signalCount; ++i) {
        const ASTFunction &sig = signalsList.at(i);
        out << QString::fromLatin1("        m_signals[%1] = QtPrivate::qtro_signal_index<ObjectType>(&ObjectType::%2, "
                              "static_cast<void (QObject::*)(%3)>(0),m_signalArgCount+%4,&m_signalArgTypes[%4]);")
                             .arg(QString::number(changedCount+i+1), sig.name, sig.paramsAsString(ASTFunction::Normalized), QString::number(changedCount+i)) << Qt::endl;
    }
    const int slotCount = astClass.slotsList.count();
    QVector<ASTProperty> pushProps;
    for (const ASTProperty &property : astClass.properties) {
        if (property.modifier == ASTProperty::ReadPush)
            pushProps << property;
    }
    const int pushCount = pushProps.count();
    const int methodCount = slotCount + pushCount;
    out << QString::fromLatin1("        m_methods[0] = %1;").arg(methodCount) << Qt::endl;
    for (int i = 0; i < pushCount; ++i) {
        const ASTProperty &prop = pushProps.at(i);
        const QString propTypeName = fullyQualifiedTypeName(astClass, QStringLiteral("typename ObjectType"), prop.type);
        out << QString::fromLatin1("        m_methods[%1] = QtPrivate::qtro_method_index<ObjectType>(&ObjectType::push%2, "
                              "static_cast<void (QObject::*)(%3)>(0),\"push%2(%4)\",m_methodArgCount+%5,&m_methodArgTypes[%5]);")
                             .arg(QString::number(i+1), cap(prop.name), propTypeName,
                                  QString(propTypeName).remove(QStringLiteral("typename ObjectType::")), // we don't want this in the string signature
                                  QString::number(i)) << Qt::endl;
    }

    QVector<ASTFunction> slotsList = transformEnumParams(astClass, astClass.slotsList, QStringLiteral("typename ObjectType"));
    for (int i = 0; i < slotCount; ++i) {
        const ASTFunction &slot = slotsList.at(i);
        const QString params = slot.paramsAsString(ASTFunction::Normalized);
        out << QString::fromLatin1("        m_methods[%1] = QtPrivate::qtro_method_index<ObjectType>(&ObjectType::%2, "
                              "static_cast<void (QObject::*)(%3)>(0),\"%2(%4)\",m_methodArgCount+%5,&m_methodArgTypes[%5]);")
                             .arg(QString::number(i+pushCount+1), slot.name, params,
                                  QString(params).remove(QStringLiteral("typename ObjectType::")), // we don't want this in the string signature
                                  QString::number(i+pushCount)) << Qt::endl;
    }
    for (const auto &model : astClass.modelMetadata) {
        const ASTProperty &property = astClass.properties.at(model.propertyIndex);
        out << QString::fromLatin1("        m_models << ModelInfo({object->%1(),").arg(property.name) << Qt::endl;
        out << QString::fromLatin1("                               QStringLiteral(\"%1\"),").arg(property.name) << Qt::endl;
        QStringList list;
        if (!model.roles.isEmpty()) {
            for (auto role : model.roles)
                list << role.name;
        }
        out << QString::fromLatin1("                               QByteArrayLiteral(\"%1\")});").arg(list.join(QChar::fromLatin1('|'))) << Qt::endl;
    }
    for (int i : astClass.subClassPropertyIndices) {
        const ASTProperty &child = astClass.properties.at(i);
        out << QString::fromLatin1("        m_subclasses << new %2SourceAPI<%1_type_t>(object->%1(), QStringLiteral(\"%1\"));")
                                   .arg(child.name, child.type) << Qt::endl;
    }
    out << QStringLiteral("    }") << Qt::endl;
    out << QStringLiteral("") << Qt::endl;
    out << QString::fromLatin1("    QString name() const override { return m_name; }") << Qt::endl;
    out << QString::fromLatin1("    QString typeName() const override { return QStringLiteral(\"%1\"); }").arg(astClass.name) << Qt::endl;
    out << QStringLiteral("    int enumCount() const override { return m_enums[0]; }") << Qt::endl;
    out << QStringLiteral("    int propertyCount() const override { return m_properties[0]; }") << Qt::endl;
    out << QStringLiteral("    int signalCount() const override { return m_signals[0]; }") << Qt::endl;
    out << QStringLiteral("    int methodCount() const override { return m_methods[0]; }") << Qt::endl;
    out << QStringLiteral("    int sourceEnumIndex(int index) const override") << Qt::endl;
    out << QStringLiteral("    {") << Qt::endl;
    out << QStringLiteral("        if (index < 0 || index >= m_enums[0])") << Qt::endl;
    out << QStringLiteral("            return -1;") << Qt::endl;
    out << QStringLiteral("        return m_enums[index+1];") << Qt::endl;
    out << QStringLiteral("    }") << Qt::endl;
    out << QStringLiteral("    int sourcePropertyIndex(int index) const override") << Qt::endl;
    out << QStringLiteral("    {") << Qt::endl;
    out << QStringLiteral("        if (index < 0 || index >= m_properties[0])") << Qt::endl;
    out << QStringLiteral("            return -1;") << Qt::endl;
    out << QStringLiteral("        return m_properties[index+1];") << Qt::endl;
    out << QStringLiteral("    }") << Qt::endl;
    out << QStringLiteral("    int sourceSignalIndex(int index) const override") << Qt::endl;
    out << QStringLiteral("    {") << Qt::endl;
    out << QStringLiteral("        if (index < 0 || index >= m_signals[0])") << Qt::endl;
    out << QStringLiteral("            return -1;") << Qt::endl;
    out << QStringLiteral("        return m_signals[index+1];") << Qt::endl;
    out << QStringLiteral("    }") << Qt::endl;
    out << QStringLiteral("    int sourceMethodIndex(int index) const override") << Qt::endl;
    out << QStringLiteral("    {") << Qt::endl;
    out << QStringLiteral("        if (index < 0 || index >= m_methods[0])") << Qt::endl;
    out << QStringLiteral("            return -1;") << Qt::endl;
    out << QStringLiteral("        return m_methods[index+1];") << Qt::endl;
    out << QStringLiteral("    }") << Qt::endl;
    if (signalCount+changedCount > 0) {
        out << QStringLiteral("    int signalParameterCount(int index) const override") << Qt::endl;
        out << QStringLiteral("    {") << Qt::endl;
        out << QStringLiteral("        if (index < 0 || index >= m_signals[0])") << Qt::endl;
        out << QStringLiteral("            return -1;") << Qt::endl;
        out << QStringLiteral("        return m_signalArgCount[index];") << Qt::endl;
        out << QStringLiteral("    }") << Qt::endl;
        out << QStringLiteral("    int signalParameterType(int sigIndex, int paramIndex) const override") << Qt::endl;
        out << QStringLiteral("    {") << Qt::endl;
        out << QStringLiteral("        if (sigIndex < 0 || sigIndex >= m_signals[0] || paramIndex < 0 || paramIndex >= m_signalArgCount[sigIndex])") << Qt::endl;
        out << QStringLiteral("            return -1;") << Qt::endl;
        out << QStringLiteral("        return m_signalArgTypes[sigIndex][paramIndex];") << Qt::endl;
        out << QStringLiteral("    }") << Qt::endl;
    } else {
        out << QStringLiteral("    int signalParameterCount(int index) const override { Q_UNUSED(index); return -1; }") << Qt::endl;
        out << QStringLiteral("    int signalParameterType(int sigIndex, int paramIndex) const override") << Qt::endl;
        out << QStringLiteral("    { Q_UNUSED(sigIndex); Q_UNUSED(paramIndex); return -1; }") << Qt::endl;
    }
    if (methodCount > 0) {
        out << QStringLiteral("    int methodParameterCount(int index) const override") << Qt::endl;
        out << QStringLiteral("    {") << Qt::endl;
        out << QStringLiteral("        if (index < 0 || index >= m_methods[0])") << Qt::endl;
        out << QStringLiteral("            return -1;") << Qt::endl;
        out << QStringLiteral("        return m_methodArgCount[index];") << Qt::endl;
        out << QStringLiteral("    }") << Qt::endl;
        out << QStringLiteral("    int methodParameterType(int methodIndex, int paramIndex) const override") << Qt::endl;
        out << QStringLiteral("    {") << Qt::endl;
        out << QStringLiteral("        if (methodIndex < 0 || methodIndex >= m_methods[0] || paramIndex < 0 || paramIndex >= m_methodArgCount[methodIndex])") << Qt::endl;
        out << QStringLiteral("            return -1;") << Qt::endl;
        out << QStringLiteral("        return m_methodArgTypes[methodIndex][paramIndex];") << Qt::endl;
        out << QStringLiteral("    }") << Qt::endl;
    } else {
        out << QStringLiteral("    int methodParameterCount(int index) const override { Q_UNUSED(index); return -1; }") << Qt::endl;
        out << QStringLiteral("    int methodParameterType(int methodIndex, int paramIndex) const override") << Qt::endl;
        out << QStringLiteral("    { Q_UNUSED(methodIndex); Q_UNUSED(paramIndex); return -1; }") << Qt::endl;
    }
    //propertyIndexFromSignal method
    out << QStringLiteral("    int propertyIndexFromSignal(int index) const override") << Qt::endl;
    out << QStringLiteral("    {") << Qt::endl;
    if (!propertyChangeIndex.isEmpty()) {
        out << QStringLiteral("        switch (index) {") << Qt::endl;
        for (int i = 0; i < propertyChangeIndex.size(); ++i)
            out << QString::fromLatin1("        case %1: return m_properties[%2];").arg(i).arg(propertyChangeIndex.at(i)) << Qt::endl;
        out << QStringLiteral("        }") << Qt::endl;
    } else
        out << QStringLiteral("        Q_UNUSED(index);") << Qt::endl;
    out << QStringLiteral("        return -1;") << Qt::endl;
    out << QStringLiteral("    }") << Qt::endl;
    //propertyRawIndexFromSignal method
    out << QStringLiteral("    int propertyRawIndexFromSignal(int index) const override") << Qt::endl;
    out << QStringLiteral("    {") << Qt::endl;
    if (!propertyChangeIndex.isEmpty()) {
        out << QStringLiteral("        switch (index) {") << Qt::endl;
        for (int i = 0; i < propertyChangeIndex.size(); ++i)
            out << QString::fromLatin1("        case %1: return %2;").arg(i).arg(propertyChangeIndex.at(i)-1) << Qt::endl;
        out << QStringLiteral("        }") << Qt::endl;
    } else
        out << QStringLiteral("        Q_UNUSED(index);") << Qt::endl;
    out << QStringLiteral("        return -1;") << Qt::endl;
    out << QStringLiteral("    }") << Qt::endl;

    //signalSignature method
    out << QStringLiteral("    const QByteArray signalSignature(int index) const override") << Qt::endl;
    out << QStringLiteral("    {") << Qt::endl;
    if (signalCount+changedCount > 0) {
        out << QStringLiteral("        switch (index) {") << Qt::endl;
        for (int i = 0; i < changedCount; ++i) {
            const ASTProperty &prop = onChangeProperties.at(i);
            if (isClassEnum(astClass, prop.type))
                out << QString::fromLatin1("        case %1: return QByteArrayLiteral(\"%2Changed($1)\").replace(\"$1\", QtPrivate::qtro_enum_signature<ObjectType>(\"%3\"));")
                    .arg(QString::number(i), prop.name, prop.type) << Qt::endl;
            else
                out << QString::fromLatin1("        case %1: return QByteArrayLiteral(\"%2Changed(%3)\");")
                    .arg(QString::number(i), prop.name, typeForMode(prop, SOURCE)) << Qt::endl;
        }
        for (int i = 0; i < signalCount; ++i)
        {
            const ASTFunction &sig = astClass.signalsList.at(i);
            auto paramsAsString = sig.paramsAsString(ASTFunction::Normalized);
            const auto paramsAsList = paramsAsString.split(QLatin1String(","));
            int enumCount = 0;
            QString enumString;
            for (int j = 0; j < paramsAsList.count(); j++) {
                auto const p = paramsAsList.at(j);
                if (isClassEnum(astClass, p)) {
                    paramsAsString.replace(paramsAsString.indexOf(p), p.size(), QStringLiteral("$%1").arg(enumCount));
                    enumString.append(QString::fromLatin1(".replace(\"$%1\", QtPrivate::qtro_enum_signature<ObjectType>(\"%2\"))").arg(enumCount++).arg(paramsAsList.at(j)));
                }
            }
            out << QString::fromLatin1("        case %1: return QByteArrayLiteral(\"%2(%3)\")%4;")
                                    .arg(QString::number(i+changedCount), sig.name, paramsAsString, enumString) << Qt::endl;
        }
        out << QStringLiteral("        }") << Qt::endl;
    } else
        out << QStringLiteral("        Q_UNUSED(index);") << Qt::endl;
    out << QStringLiteral("        return QByteArrayLiteral(\"\");") << Qt::endl;
    out << QStringLiteral("    }") << Qt::endl;

    //signalParameterNames method
    out << QStringLiteral("    QList<QByteArray> signalParameterNames(int index) const override") << Qt::endl;
    out << QStringLiteral("    {") << Qt::endl;
    out << QStringLiteral("        if (index < 0 || index >= m_signals[0])") << Qt::endl;
    out << QStringLiteral("            return QList<QByteArray>();") << Qt::endl;
    out << QStringLiteral("        return ObjectType::staticMetaObject.method(m_signals[index + 1]).parameterNames();") << Qt::endl;
    out << QStringLiteral("    }") << Qt::endl;

    //methodSignature method
    out << QStringLiteral("    const QByteArray methodSignature(int index) const override") << Qt::endl;
    out << QStringLiteral("    {") << Qt::endl;
    if (methodCount > 0) {
        out << QStringLiteral("        switch (index) {") << Qt::endl;
        for (int i = 0; i < pushCount; ++i)
        {
            const ASTProperty &prop = pushProps.at(i);
            if (isClassEnum(astClass, prop.type))
                out << QString::fromLatin1("        case %1: return QByteArrayLiteral(\"push%2($1)\").replace(\"$1\", QtPrivate::qtro_enum_signature<ObjectType>(\"%3\"));")
                    .arg(QString::number(i), prop.name, prop.type) << Qt::endl;
            else
                out << QString::fromLatin1("        case %1: return QByteArrayLiteral(\"push%2(%3)\");")
                                        .arg(QString::number(i), cap(prop.name), prop.type) << Qt::endl;
        }
        for (int i = 0; i < slotCount; ++i)
        {
            const ASTFunction &slot = astClass.slotsList.at(i);
            auto paramsAsString = slot.paramsAsString(ASTFunction::Normalized);
            const auto paramsAsList = paramsAsString.split(QLatin1String(","));
            int enumCount = 0;
            QString enumString;
            for (int j = 0; j < paramsAsList.count(); j++) {
                auto const p = paramsAsList.at(j);
                if (isClassEnum(astClass, p)) {
                    paramsAsString.replace(paramsAsString.indexOf(p), p.size(), QStringLiteral("$%1").arg(enumCount));
                    enumString.append(QString::fromLatin1(".replace(\"$%1\", QtPrivate::qtro_enum_signature<ObjectType>(\"%2\"))").arg(enumCount++).arg(paramsAsList.at(j)));
                }
            }
            out << QString::fromLatin1("        case %1: return QByteArrayLiteral(\"%2(%3)\")%4;")
                                    .arg(QString::number(i+pushCount), slot.name, paramsAsString, enumString) << Qt::endl;
        }
        out << QStringLiteral("        }") << Qt::endl;
    } else
        out << QStringLiteral("        Q_UNUSED(index);") << Qt::endl;
    out << QStringLiteral("        return QByteArrayLiteral(\"\");") << Qt::endl;
    out << QStringLiteral("    }") << Qt::endl;

    //methodType method
    out << QStringLiteral("    QMetaMethod::MethodType methodType(int) const override") << Qt::endl;
    out << QStringLiteral("    {") << Qt::endl;
    out << QStringLiteral("        return QMetaMethod::Slot;") << Qt::endl;
    out << QStringLiteral("    }") << Qt::endl;

    //methodParameterNames method
    out << QStringLiteral("    QList<QByteArray> methodParameterNames(int index) const override") << Qt::endl;
    out << QStringLiteral("    {") << Qt::endl;
    out << QStringLiteral("        if (index < 0 || index >= m_methods[0])") << Qt::endl;
    out << QStringLiteral("            return QList<QByteArray>();") << Qt::endl;
    out << QStringLiteral("        return ObjectType::staticMetaObject.method(m_methods[index + 1]).parameterNames();") << Qt::endl;
    out << QStringLiteral("    }") << Qt::endl;

    //typeName method
    out << QStringLiteral("    const QByteArray typeName(int index) const override") << Qt::endl;
    out << QStringLiteral("    {") << Qt::endl;
    if (methodCount > 0) {
        out << QStringLiteral("        switch (index) {") << Qt::endl;
        for (int i = 0; i < pushCount; ++i)
        {
            out << QString::fromLatin1("        case %1: return QByteArrayLiteral(\"void\");")
                                      .arg(QString::number(i)) << Qt::endl;
        }
        for (int i = 0; i < slotCount; ++i)
        {
            const ASTFunction &slot = astClass.slotsList.at(i);
            if (isClassEnum(astClass, slot.returnType))
                out << QString::fromLatin1("        case %1: return QByteArrayLiteral(\"$1\").replace(\"$1\", QtPrivate::qtro_enum_signature<ObjectType>(\"%2\"));")
                                          .arg(QString::number(i+pushCount), slot.returnType) << Qt::endl;
            else
                out << QString::fromLatin1("        case %1: return QByteArrayLiteral(\"%2\");")
                                          .arg(QString::number(i+pushCount), slot.returnType) << Qt::endl;
        }
        out << QStringLiteral("        }") << Qt::endl;
    } else
        out << QStringLiteral("        Q_UNUSED(index);") << Qt::endl;
    out << QStringLiteral("        return QByteArrayLiteral(\"\");") << Qt::endl;
    out << QStringLiteral("    }") << Qt::endl;

    //objectSignature method
    out << QStringLiteral("    QByteArray objectSignature() const override { return QByteArray{\"")
        << QLatin1String(classSignature(astClass))
        << QStringLiteral("\"}; }") << Qt::endl;

    out << QStringLiteral("") << Qt::endl;
    out << QString::fromLatin1("    int m_enums[%1];").arg(enumCount + 1) << Qt::endl;
    out << QString::fromLatin1("    int m_properties[%1];").arg(propCount+1) << Qt::endl;
    out << QString::fromLatin1("    int m_signals[%1];").arg(signalCount+changedCount+1) << Qt::endl;
    out << QString::fromLatin1("    int m_methods[%1];").arg(methodCount+1) << Qt::endl;
    out << QString::fromLatin1("    const QString m_name;") << Qt::endl;
    if (signalCount+changedCount > 0) {
        out << QString::fromLatin1("    int m_signalArgCount[%1];").arg(signalCount+changedCount) << Qt::endl;
        out << QString::fromLatin1("    const int* m_signalArgTypes[%1];").arg(signalCount+changedCount) << Qt::endl;
    }
    if (methodCount > 0) {
        out << QString::fromLatin1("    int m_methodArgCount[%1];").arg(methodCount) << Qt::endl;
        out << QString::fromLatin1("    const int* m_methodArgTypes[%1];").arg(methodCount) << Qt::endl;
    }
    out << QStringLiteral("};") << Qt::endl;
    out << "" << Qt::endl;
}

QT_END_NAMESPACE<|MERGE_RESOLUTION|>--- conflicted
+++ resolved
@@ -997,15 +997,9 @@
         // Include enum definition in SourceAPI
         generateDeclarationsForEnums(out, astClass.enums, false);
     }
-<<<<<<< HEAD
-    out << QString::fromLatin1("    %1(ObjectType *object, const QString &name = QStringLiteral(\"%2\"))").arg(className, astClass.name) << Qt::endl;
+    out << QString::fromLatin1("    %1(ObjectType *object, const QString &name = QLatin1String(\"%2\"))").arg(className, astClass.name) << Qt::endl;
     out << QStringLiteral("        : SourceApiMap(), m_name(name)") << Qt::endl;
     out << QStringLiteral("    {") << Qt::endl;
-=======
-    out << QString::fromLatin1("    %1(ObjectType *object, const QString &name = QLatin1String(\"%2\"))").arg(className, astClass.name) << endl;
-    out << QStringLiteral("        : SourceApiMap(), m_name(name)") << endl;
-    out << QStringLiteral("    {") << endl;
->>>>>>> 48a059f8
     if (!astClass.hasPointerObjects())
         out << QStringLiteral("        Q_UNUSED(object);") << Qt::endl;
 
