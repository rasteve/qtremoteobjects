TEMPLATE = subdirs

sub_localsockettestserver.subdir = localsockettestserver
sub_localsockettestserver.target = sub-localsockettestserver

sub_integration.subdir = integration
sub_integration.target = sub-integration
sub_integration.depends = sub-localsockettestserver

<<<<<<< HEAD
SUBDIRS += \
    benchmarks \
    cmake \
    integration_multiprocess \
    modelreplica \
    modelview \
    pods \
    repc \
    repcodegenerator \
    repparser \
    sub_integration \
    sub_localsockettestserver \

qtHaveModule(qml): SUBDIRS += qml
=======
SUBDIRS += benchmarks repc sub_integration modelview cmake pods repcodegenerator repparser \
           sub_localsockettestserver \
           modelreplica

qtConfig(process): SUBDIRS += integration_multiprocess
>>>>>>> e6eb6ab1
<|MERGE_RESOLUTION|>--- conflicted
+++ resolved
@@ -7,11 +7,9 @@
 sub_integration.target = sub-integration
 sub_integration.depends = sub-localsockettestserver
 
-<<<<<<< HEAD
 SUBDIRS += \
     benchmarks \
     cmake \
-    integration_multiprocess \
     modelreplica \
     modelview \
     pods \
@@ -19,13 +17,7 @@
     repcodegenerator \
     repparser \
     sub_integration \
-    sub_localsockettestserver \
+    sub_localsockettestserver
 
 qtHaveModule(qml): SUBDIRS += qml
-=======
-SUBDIRS += benchmarks repc sub_integration modelview cmake pods repcodegenerator repparser \
-           sub_localsockettestserver \
-           modelreplica
-
-qtConfig(process): SUBDIRS += integration_multiprocess
->>>>>>> e6eb6ab1
+qtConfig(process): SUBDIRS += integration_multiprocess