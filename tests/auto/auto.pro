TEMPLATE = subdirs

sub_localsockettestserver.subdir = localsockettestserver
sub_localsockettestserver.target = sub-localsockettestserver

sub_integration.subdir = integration
sub_integration.target = sub-integration
sub_integration.depends = sub-localsockettestserver

SUBDIRS += benchmarks repc sub_integration modelview cmake pods repcodegenerator repparser \
           sub_localsockettestserver \
<<<<<<< HEAD
           modelreplica
=======
           modelreplica

qtConfig(process): SUBDIRS += integration_multiprocess

# QTBUG-60268
boot2qt: SUBDIRS -= sub_integration modelview
>>>>>>> 1d95be3c
<|MERGE_RESOLUTION|>--- conflicted
+++ resolved
@@ -9,13 +9,6 @@
 
 SUBDIRS += benchmarks repc sub_integration modelview cmake pods repcodegenerator repparser \
            sub_localsockettestserver \
-<<<<<<< HEAD
-           modelreplica
-=======
            modelreplica
 
-qtConfig(process): SUBDIRS += integration_multiprocess
-
-# QTBUG-60268
-boot2qt: SUBDIRS -= sub_integration modelview
->>>>>>> 1d95be3c
+qtConfig(process): SUBDIRS += integration_multiprocess