--- conflicted
+++ resolved
@@ -63,11 +63,8 @@
     void complexInQml_data();
     void complexInQml();
     void watcherInQml();
-<<<<<<< HEAD
     void hostInQml();
-=======
     void twoReplicas();
->>>>>>> 14daacff
 };
 
 tst_usertypes::tst_usertypes()
@@ -259,7 +256,6 @@
     QCOMPARE(obj->property("hasError").value<bool>(), false);
 }
 
-<<<<<<< HEAD
 void tst_usertypes::hostInQml()
 {
     qmlRegisterType<SimpleClockSimpleSource>("usertypes", 1, 0, "SimpleClockSimpleSource");
@@ -273,7 +269,8 @@
     node.connectToNode(QUrl("local:testHost"));
     SimpleClockReplica *replica = node.acquire<SimpleClockReplica>();
     QTRY_COMPARE_WITH_TIMEOUT(replica->state(), QRemoteObjectReplica::Valid, 300);
-=======
+}
+
 void tst_usertypes::twoReplicas()
 {
     qmlRegisterType<SimpleClockReplica>("usertypes", 1, 0, "SimpleClockReplica");
@@ -290,7 +287,6 @@
 
     QTRY_COMPARE_WITH_TIMEOUT(obj->property("result").value<int>(), 7, 300);
     QTRY_COMPARE_WITH_TIMEOUT(obj->property("result2").value<int>(), 7, 500);
->>>>>>> 14daacff
 }
 
 QTEST_MAIN(tst_usertypes)
