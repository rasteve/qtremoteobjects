/****************************************************************************
**
** Copyright (C) 2017 Ford Motor Company
** Contact: https://www.qt.io/licensing/
**
** This file is part of the documentation of the Qt Toolkit.
**
** $QT_BEGIN_LICENSE:FDL$
** Commercial License Usage
** Licensees holding valid commercial Qt licenses may use this file in
** accordance with the commercial license agreement provided with the
** Software or, alternatively, in accordance with the terms contained in
** a written agreement between you and The Qt Company. For licensing terms
** and conditions see https://www.qt.io/terms-conditions. For further
** information use the contact form at https://www.qt.io/contact-us.
**
** GNU Free Documentation License Usage
** Alternatively, this file may be used under the terms of the GNU Free
** Documentation License version 1.3 as published by the Free Software
** Foundation and appearing in the file included in the packaging of
** this file. Please review the following information to ensure
** the GNU Free Documentation License version 1.3 requirements
** will be met: https://www.gnu.org/licenses/fdl-1.3.html.
** $QT_END_LICENSE$
**
****************************************************************************/

/*!
\page qtremoteobjects-index.html
\title Qt Remote Objects
\ingroup overviews
\brief Provides APIs for inter-process communication.

\target Qt Remote Objects
\section1 Remote Object Concepts

Qt Remote Objects (QtRO) is an Inter-Process Communication (IPC) module
developed for Qt. This module extends Qt's existing functionalities to enable
information exchange between processes or computers, easily.

One of Qt's key features, to enable this information exchange, is the
distinction between an object's API (defined by its properties, signals, and
slots) and the implementation of that API. QtRO's purpose is to meet that
expected API, even if the true QObject is in a different process. A slot
called on a copy of an object (the \l {Replica} in QtRO) is forwarded to the
true object (the \l {Source} in QtRO) for handling. Every Replica receives
updates to the Source, either property changes or emitted signals.

A \l {Replica} is a light-weight proxy for the \l {Source} object, but a
Replica supports the same connections and behavior of QObjects, which makes it
usable in the same way as any other QObject that Qt provides. Behind the
scenes, QtRO handles everything that's necessary for the Replica to look like
its Source.

Note that Remote Objects behave differently from traditional Remote Procedure
Call (RPC) implementations, for example:

\list
   \li In RPC, the client makes a request and waits for the response.
   \li In RPC, the server doesn't push anything to the client unless it's in
       response to a request.
   \li Often, the design of RPC is such that different clients are independent
       of each other: for instance, two clients can ask a mapping service for
       directions and get different results.
\endlist

While it is possible to implement this RPC-style behavior in QtRO, as Sources
without properties, and slots that have return values, QtRO hides the fact that
the processing is really remote. You let a node give you the Replica instead of
creating it yourself, possibly use the status signals
(\l {QRemoteObjectReplica::} {isReplicaValid()}), but then interact with the
object like you would with any other QObject-based type.

\section1 Get Started

To enable \e {Qt Remote Objects} in a project, add this directive into
the C++ files:

\code
#include <QtRemoteObjects>
\endcode

To link against the \e {Qt Remote Objects} module, add this line to the project file:
\code
QT += remoteobjects
\endcode

\section1 Guides
 \list
    \li \l {Overview Qt Remote Objects}
    \li \l {Using Qt Remote Objects}
    \li \l {Qt Remote Objects Nodes}
    \li \l {Source Objects}{Qt Remote Objects Source Objects}
    \li \l {Replica Objects}{Qt Remote Objects Replica Objects}
    \li \l {Qt Remote Objects Registry}
    \li \l {Qt Remote Objects - External QIODevices}
    \li \l {Qt Remote Objects Compiler}
    \li \l {Remote Object Interaction}
    \li \l {Troubleshooting Qt Remote Objects}
<<<<<<< HEAD
=======
    \li \l {Qt Remote Objects Protocol Versioning}

>>>>>>> c96a4193
 \endlist

\section2 Reference

\l {Qt Remote Objects C++ Classes}
\l {Qt Remote Objects QML Types}

\section1 Licenses

Qt Remote Objects is available under commercial licenses from \l{The Qt Company}.
In addition, it is available under the
\l{GNU Lesser General Public License, version 3}, or the
\l{GNU General Public License, version 2}.
See \l{Qt Licensing} for further details.

*/<|MERGE_RESOLUTION|>--- conflicted
+++ resolved
@@ -97,11 +97,7 @@
     \li \l {Qt Remote Objects Compiler}
     \li \l {Remote Object Interaction}
     \li \l {Troubleshooting Qt Remote Objects}
-<<<<<<< HEAD
-=======
     \li \l {Qt Remote Objects Protocol Versioning}
-
->>>>>>> c96a4193
  \endlist
 
 \section2 Reference
