--- conflicted
+++ resolved
@@ -140,11 +140,7 @@
     static int qt_metatype_id()
     {
         static QBasicAtomicInt metatype_id = Q_BASIC_ATOMIC_INITIALIZER(0);
-<<<<<<< HEAD
-        if (const int id = metatype_id.load())
-=======
         if (const int id = metatype_id.loadRelaxed())
->>>>>>> f4d1da2d
             return id;
         const char *tName = QMetaType::typeName(qMetaTypeId<T>());
         Q_ASSERT(tName);
