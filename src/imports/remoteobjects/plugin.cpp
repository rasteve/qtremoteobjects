--- conflicted
+++ resolved
@@ -55,11 +55,8 @@
     QTimer *timer;
 };
 
-<<<<<<< HEAD
-=======
 
 // documentation updates for this class can be made in remoteobjects-qml.qdoc
->>>>>>> f4d1da2d
 class QtQmlRemoteObjects : public QObject
 {
     Q_OBJECT
