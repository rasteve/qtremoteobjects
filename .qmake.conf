load(qt_build_config)
CONFIG += qt_example_installs

DEFINES += QT_NO_JAVA_STYLE_ITERATORS
DEFINES += QT_NO_FOREACH

<<<<<<< HEAD
MODULE_VERSION = 5.15.0
=======
MODULE_VERSION = 6.0.0
>>>>>>> 4f943eda

QTRO_SOURCE_TREE = $$PWD<|MERGE_RESOLUTION|>--- conflicted
+++ resolved
@@ -4,10 +4,6 @@
 DEFINES += QT_NO_JAVA_STYLE_ITERATORS
 DEFINES += QT_NO_FOREACH
 
-<<<<<<< HEAD
-MODULE_VERSION = 5.15.0
-=======
 MODULE_VERSION = 6.0.0
->>>>>>> 4f943eda
 
 QTRO_SOURCE_TREE = $$PWD